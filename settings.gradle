<<<<<<< HEAD
String javaVersion = Runtime.package.specificationVersion
def javaMatcher = javaVersion =~ /(\d+)\.(\d+)/
Integer major = javaMatcher[0][1] as Integer
Integer minor = javaMatcher[0][2] as Integer

def crossCompileModules = [ 
  'pact-jvm-consumer', 
  'pact-jvm-consumer-junit', 
  'pact-jvm-consumer-specs2',
  'pact-jvm-consumer-groovy', 
  'pact-jvm-model', 
  'pact-jvm-provider', 
  'pact-jvm-provider-specs2', 
  'pact-jvm-server',
  'pact-specification-test', 
  'pact-jvm-provider-gradle', 
  'pact-jvm-matchers', 
  'pact-jvm-provider-maven',
  'pact-jvm-provider-junit', 
  'pact-jvm-logging']

if (major > 1 || minor > 6) {
  crossCompileModules << 'pact-jvm-provider-lein'
}
=======
def crossCompileModules = [
  'pact-jvm-consumer',
  'pact-jvm-consumer-junit',
  'pact-jvm-consumer-specs2',
  'pact-jvm-consumer-groovy',
  'pact-jvm-model',
  'pact-jvm-provider',
  'pact-jvm-provider-specs2',
  'pact-jvm-server',
  'pact-specification-test',
  'pact-jvm-provider-gradle',
  'pact-jvm-provider-junit',
  'pact-jvm-matchers',
  'pact-jvm-provider-maven',
  'pact-jvm-provider-lein'
]
>>>>>>> 9fa476a5

rootProject.name = 'pact-jvm'

crossCompileModules.each {
  include it + '_2.10'
  include it + '_2.11'
}

rootProject.children.each {
  def m = it.dir =~ /(.*)_2\.1\d(_0\.\d+)?$/
  if (m.matches()) {
    it.dir = file(m.group(1))
  }
}<|MERGE_RESOLUTION|>--- conflicted
+++ resolved
@@ -1,29 +1,8 @@
-<<<<<<< HEAD
 String javaVersion = Runtime.package.specificationVersion
 def javaMatcher = javaVersion =~ /(\d+)\.(\d+)/
 Integer major = javaMatcher[0][1] as Integer
 Integer minor = javaMatcher[0][2] as Integer
 
-def crossCompileModules = [ 
-  'pact-jvm-consumer', 
-  'pact-jvm-consumer-junit', 
-  'pact-jvm-consumer-specs2',
-  'pact-jvm-consumer-groovy', 
-  'pact-jvm-model', 
-  'pact-jvm-provider', 
-  'pact-jvm-provider-specs2', 
-  'pact-jvm-server',
-  'pact-specification-test', 
-  'pact-jvm-provider-gradle', 
-  'pact-jvm-matchers', 
-  'pact-jvm-provider-maven',
-  'pact-jvm-provider-junit', 
-  'pact-jvm-logging']
-
-if (major > 1 || minor > 6) {
-  crossCompileModules << 'pact-jvm-provider-lein'
-}
-=======
 def crossCompileModules = [
   'pact-jvm-consumer',
   'pact-jvm-consumer-junit',
@@ -35,12 +14,14 @@
   'pact-jvm-server',
   'pact-specification-test',
   'pact-jvm-provider-gradle',
-  'pact-jvm-provider-junit',
   'pact-jvm-matchers',
   'pact-jvm-provider-maven',
-  'pact-jvm-provider-lein'
-]
->>>>>>> 9fa476a5
+  'pact-jvm-provider-junit',
+  'pact-jvm-logging']
+
+if (major > 1 || minor > 6) {
+  crossCompileModules << 'pact-jvm-provider-lein'
+}
 
 rootProject.name = 'pact-jvm'
 
