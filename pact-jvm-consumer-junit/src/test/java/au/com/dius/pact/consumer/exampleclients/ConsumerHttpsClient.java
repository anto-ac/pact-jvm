package au.com.dius.pact.consumer.exampleclients;

import com.fasterxml.jackson.databind.ObjectMapper;
import com.google.common.net.UrlEscapers;
import org.apache.commons.lang3.StringUtils;
import org.apache.http.NameValuePair;
import org.apache.http.client.fluent.InsecureHttpsRequest;
import org.apache.http.client.utils.URIBuilder;
import org.apache.http.entity.ContentType;
import org.apache.http.message.BasicNameValuePair;

import java.io.IOException;
import java.net.URISyntaxException;
import java.util.ArrayList;
import java.util.Arrays;
import java.util.HashMap;
import java.util.List;
import java.util.Map;
import java.util.stream.Collectors;

public class ConsumerHttpsClient {
    private static final String TESTREQHEADERVALUE = "testreqheadervalue";
    private static final String TESTREQHEADER = "testreqheader";
    private String url;

  public ConsumerHttpsClient(String url) {
    this.url = url.replaceFirst("http:", "https:");
  }

  public Map getAsMap(String path, String queryString) throws IOException {
      URIBuilder uriBuilder;
      try {
          uriBuilder = new URIBuilder(url).setPath(path);
      } catch (URISyntaxException e) {
          throw new RuntimeException(e);
      }
      if (StringUtils.isNotEmpty(queryString)) {
          uriBuilder.setParameters(parseQueryString(queryString));
      }
<<<<<<< HEAD
      return jsonToMap(InsecureHttpsRequest.Get(uriBuilder.toString())
              .addHeader(TESTREQHEADER, TESTREQHEADERVALUE)
=======
      return jsonToMap(InsecureHttpsRequest.get(uriBuilder.toString())
              .addHeader("testreqheader", "testreqheadervalue")
>>>>>>> 18495c0e
              .execute().returnContent().asString());
  }

    private List<NameValuePair> parseQueryString(String queryString) {
        return Arrays.asList(queryString.split("&")).stream().map(s -> s.split("="))
                .map(p -> new BasicNameValuePair(p[0], p[1])).collect(Collectors.toList());
    }

    private String encodePath(String path) {
        return Arrays.asList(path.split("/"))
                .stream().map(UrlEscapers.urlPathSegmentEscaper()::escape).collect(Collectors.joining("/"));
    }

  public List getAsList(String path) throws IOException {
<<<<<<< HEAD
    return jsonToList(InsecureHttpsRequest.Get(url + encodePath(path))
                .addHeader(TESTREQHEADER, TESTREQHEADERVALUE)
=======
    return jsonToList(InsecureHttpsRequest.get(url + encodePath(path))
                .addHeader("testreqheader", "testreqheadervalue")
>>>>>>> 18495c0e
                .execute().returnContent().asString());
  }

  public Map post(String path, String body, ContentType mimeType) throws IOException {
<<<<<<< HEAD
      String respBody = InsecureHttpsRequest.Post(url + encodePath(path))
              .addHeader(TESTREQHEADER, TESTREQHEADERVALUE)
=======
      String respBody = InsecureHttpsRequest.post(url + encodePath(path))
              .addHeader("testreqheader", "testreqheadervalue")
>>>>>>> 18495c0e
              .bodyString(body, mimeType)
              .execute().returnContent().asString();
      return jsonToMap(respBody);
  }

    private HashMap jsonToMap(String respBody) throws IOException {
        return new ObjectMapper().readValue(respBody, HashMap.class);
    }
	
	private List jsonToList(String respBody) throws IOException {
		return new ObjectMapper().readValue(respBody, ArrayList.class);		
	}

  public int options(String path) throws IOException {
<<<<<<< HEAD
      return InsecureHttpsRequest.Options(url + encodePath(path))
              .addHeader(TESTREQHEADER, TESTREQHEADERVALUE)
=======
      return InsecureHttpsRequest.options(url + encodePath(path))
              .addHeader("testreqheader", "testreqheadervalue")
>>>>>>> 18495c0e
              .execute().returnResponse().getStatusLine().getStatusCode();
  }

  public String postBody(String path, String body, ContentType mimeType) throws IOException {
      return InsecureHttpsRequest.post(url + encodePath(path))
          .bodyString(body, mimeType)
          .execute().returnContent().asString();
  }

  public Map putAsMap(String path, String body) throws IOException {
<<<<<<< HEAD
      String respBody = InsecureHttpsRequest.Put(url + encodePath(path))
              .addHeader(TESTREQHEADER, TESTREQHEADERVALUE)
=======
      String respBody = InsecureHttpsRequest.put(url + encodePath(path))
              .addHeader("testreqheader", "testreqheadervalue")
>>>>>>> 18495c0e
              .bodyString(body, ContentType.APPLICATION_JSON)
              .execute().returnContent().asString();
      return jsonToMap(respBody);
  }
}<|MERGE_RESOLUTION|>--- conflicted
+++ resolved
@@ -37,13 +37,8 @@
       if (StringUtils.isNotEmpty(queryString)) {
           uriBuilder.setParameters(parseQueryString(queryString));
       }
-<<<<<<< HEAD
-      return jsonToMap(InsecureHttpsRequest.Get(uriBuilder.toString())
+      return jsonToMap(InsecureHttpsRequest.get(uriBuilder.toString())
               .addHeader(TESTREQHEADER, TESTREQHEADERVALUE)
-=======
-      return jsonToMap(InsecureHttpsRequest.get(uriBuilder.toString())
-              .addHeader("testreqheader", "testreqheadervalue")
->>>>>>> 18495c0e
               .execute().returnContent().asString());
   }
 
@@ -58,24 +53,14 @@
     }
 
   public List getAsList(String path) throws IOException {
-<<<<<<< HEAD
-    return jsonToList(InsecureHttpsRequest.Get(url + encodePath(path))
+    return jsonToList(InsecureHttpsRequest.get(url + encodePath(path))
                 .addHeader(TESTREQHEADER, TESTREQHEADERVALUE)
-=======
-    return jsonToList(InsecureHttpsRequest.get(url + encodePath(path))
-                .addHeader("testreqheader", "testreqheadervalue")
->>>>>>> 18495c0e
                 .execute().returnContent().asString());
   }
 
   public Map post(String path, String body, ContentType mimeType) throws IOException {
-<<<<<<< HEAD
-      String respBody = InsecureHttpsRequest.Post(url + encodePath(path))
+      String respBody = InsecureHttpsRequest.post(url + encodePath(path))
               .addHeader(TESTREQHEADER, TESTREQHEADERVALUE)
-=======
-      String respBody = InsecureHttpsRequest.post(url + encodePath(path))
-              .addHeader("testreqheader", "testreqheadervalue")
->>>>>>> 18495c0e
               .bodyString(body, mimeType)
               .execute().returnContent().asString();
       return jsonToMap(respBody);
@@ -90,13 +75,8 @@
 	}
 
   public int options(String path) throws IOException {
-<<<<<<< HEAD
-      return InsecureHttpsRequest.Options(url + encodePath(path))
+      return InsecureHttpsRequest.options(url + encodePath(path))
               .addHeader(TESTREQHEADER, TESTREQHEADERVALUE)
-=======
-      return InsecureHttpsRequest.options(url + encodePath(path))
-              .addHeader("testreqheader", "testreqheadervalue")
->>>>>>> 18495c0e
               .execute().returnResponse().getStatusLine().getStatusCode();
   }
 
@@ -107,13 +87,8 @@
   }
 
   public Map putAsMap(String path, String body) throws IOException {
-<<<<<<< HEAD
-      String respBody = InsecureHttpsRequest.Put(url + encodePath(path))
+      String respBody = InsecureHttpsRequest.put(url + encodePath(path))
               .addHeader(TESTREQHEADER, TESTREQHEADERVALUE)
-=======
-      String respBody = InsecureHttpsRequest.put(url + encodePath(path))
-              .addHeader("testreqheader", "testreqheadervalue")
->>>>>>> 18495c0e
               .bodyString(body, ContentType.APPLICATION_JSON)
               .execute().returnContent().asString();
       return jsonToMap(respBody);
