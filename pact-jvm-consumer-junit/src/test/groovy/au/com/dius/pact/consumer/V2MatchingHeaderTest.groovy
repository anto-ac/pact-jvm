package au.com.dius.pact.consumer

import au.com.dius.pact.consumer.dsl.PactDslWithProvider
import au.com.dius.pact.core.model.PactSpecVersion
import au.com.dius.pact.core.model.RequestResponsePact
import au.com.dius.pact.core.model.matchingrules.MatchingRuleGroup
import au.com.dius.pact.core.model.matchingrules.RegexMatcher
import org.apache.http.HttpStatus
import org.apache.http.client.fluent.Request
import org.apache.http.entity.ContentType
import org.junit.Rule
import org.junit.Test

@SuppressWarnings(['PublicInstanceField', 'NonFinalPublicField', 'JUnitPublicNonTestMethod',
  'JUnitTestMethodWithoutAssert'])
class V2MatchingHeaderTest {

  @Rule
  public PactProviderRuleMk2 provider = new PactProviderRuleMk2('786_provider', PactSpecVersion.V2, this)

  @Pact(provider = '786_provider', consumer = 'test_consumer')
  RequestResponsePact createPact(PactDslWithProvider builder) {
    Map<String, String> headers = ['Header-A': 'A', 'Header-B': 'B']
    RequestResponsePact pact = builder
      .uponReceiving('a request with headers')
      .method('GET')
      .path('/')
      .willRespondWith()
      .status(HttpStatus.SC_OK)
      .body('{}', ContentType.APPLICATION_JSON)
      .headers(headers)
<<<<<<< HEAD
      .matchHeader('Content-Type', 'application/json; ?charset=(utf|UTF)-8')
=======
      .matchHeader('Content-Type', 'application/json;\\s?charset=(utf|UTF)-8',
      'application/json;charset=utf-8')
>>>>>>> 4dad256d
      .toPact()

    assert pact.interactions.first().response.matchingRules.rulesForCategory('header').matchingRules == [
      'Content-Type': new MatchingRuleGroup([new RegexMatcher('application/json; ?charset=(utf|UTF)-8')])
    ]
    assert pact.interactions.first().response.matchingRules.rulesForCategory('header')
      .toMap(PactSpecVersion.V2) == [
      '$.header.Content-Type': [match: 'regex', regex: 'application/json; ?charset=(utf|UTF)-8']
    ]

    pact
  }

  @Test
  @PactVerification('786_provider')
  void runTest() {
    Request.Get(provider.url).execute().returnContent().asString()
  }

}<|MERGE_RESOLUTION|>--- conflicted
+++ resolved
@@ -29,12 +29,8 @@
       .status(HttpStatus.SC_OK)
       .body('{}', ContentType.APPLICATION_JSON)
       .headers(headers)
-<<<<<<< HEAD
-      .matchHeader('Content-Type', 'application/json; ?charset=(utf|UTF)-8')
-=======
-      .matchHeader('Content-Type', 'application/json;\\s?charset=(utf|UTF)-8',
+      .matchHeader('Content-Type', 'application/json; ?charset=(utf|UTF)-8',
       'application/json;charset=utf-8')
->>>>>>> 4dad256d
       .toPact()
 
     assert pact.interactions.first().response.matchingRules.rulesForCategory('header').matchingRules == [
