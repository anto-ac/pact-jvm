--- conflicted
+++ resolved
@@ -5,11 +5,8 @@
 
 import au.com.dius.pact.model.v3.messaging.Message;
 import au.com.dius.pact.model.v3.messaging.MessagePact;
-<<<<<<< HEAD
 import au.com.dius.pact.util.Optional;
-=======
 import org.apache.commons.lang3.StringUtils;
->>>>>>> 0bb92d24
 import org.junit.rules.ExternalResource;
 import org.junit.runner.Description;
 import org.junit.runners.model.Statement;
@@ -71,7 +68,7 @@
           if (!possiblePactMethod.isPresent()) {
             throw new UnsupportedOperationException("Could not find method with @Pact for the provider " + provider);
           }
-          pacts = new HashMap<>();
+          pacts = new HashMap<String, Message>();
           Method method = possiblePactMethod.get();
           Pact pact = method.getAnnotation(Pact.class);
           MessagePactBuilder builder = MessagePactBuilder.consumer(pact.consumer()).hasPactWith(provider);
