--- conflicted
+++ resolved
@@ -74,13 +74,8 @@
                     return;
                 }
 
-<<<<<<< HEAD
-                Map<String, PactFragment> pacts = getPacts();
+                Map<String, PactFragment> pacts = getPacts(pactDef.fragment());
                 PactFragment fragment = null;
-=======
-                Map<String, PactFragment> pacts = getPacts(pactDef.fragment());
-                Optional<PactFragment> fragment;
->>>>>>> 58bcc348
                 if (pactDef.value().length == 1 && StringUtils.isEmpty(pactDef.value()[0])) {
                     fragment = pacts.values().iterator().next();
                 } else {
