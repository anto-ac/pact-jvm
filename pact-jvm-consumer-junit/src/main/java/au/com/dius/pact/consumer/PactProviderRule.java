--- conflicted
+++ resolved
@@ -2,7 +2,6 @@
 
 import au.com.dius.pact.consumer.dsl.PactDslWithProvider;
 import au.com.dius.pact.model.MockHttpsProviderConfig;
-import au.com.dius.pact.model.MockHttpsProviderConfig$;
 import au.com.dius.pact.model.MockProviderConfig;
 import au.com.dius.pact.model.MockProviderConfig$;
 import au.com.dius.pact.model.PactFragment;
@@ -66,11 +65,7 @@
                             Object target) {
       this(provider, host, port, pactVersion, target);
       if (https) {
-<<<<<<< HEAD
-        config = MockHttpsProviderConfig$.MODULE$.apply(port, host, pactConfig);
-=======
-        config = MockHttpsProviderConfig.apply(port, host, pactVersion);
->>>>>>> a9554cfe
+        config = new MockHttpsProviderConfig(port, host, pactVersion);
       }
     }
 
@@ -82,11 +77,7 @@
      * @param target Target test to apply this rule to.
      */
     public PactProviderRule(String provider, String host, Integer port, Object target) {
-<<<<<<< HEAD
-        this(provider, host, port, new PactConfig(PactSpecVersion.V2), target);
-=======
         this(provider, host, port, PactSpecVersion.V2, target);
->>>>>>> a9554cfe
     }
 
     /**
@@ -95,11 +86,7 @@
      * @param target Target test to apply this rule to.
      */
     public PactProviderRule(String provider, Object target) {
-<<<<<<< HEAD
-        this(provider, null, null, new PactConfig(PactSpecVersion.V2), target);
-=======
         this(provider, null, null, PactSpecVersion.V2, target);
->>>>>>> a9554cfe
     }
 
     /**
@@ -108,11 +95,7 @@
      * @param target Target test to apply this rule to.
      */
     public PactProviderRule(String provider, PactSpecVersion pactSpecVersion, Object target) {
-<<<<<<< HEAD
-        this(provider, null, null, new PactConfig(pactSpecVersion), target);
-=======
         this(provider, null, null, pactSpecVersion, target);
->>>>>>> a9554cfe
     }
 
     public MockProviderConfig getConfig() {
