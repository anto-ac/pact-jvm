--- conflicted
+++ resolved
@@ -10,14 +10,10 @@
   }
 }
 
-<<<<<<< HEAD
 // Clojure plugin is compiled for JDK7
 if (javaMajor > 1 || javaMinor > 6) {
-  apply plugin: 'nebula.nebula-clojure'
+  apply plugin: 'nebula.clojure'
 }
-=======
-apply plugin: 'nebula.clojure'
->>>>>>> a9554cfe
 
 dependencies {
   compile project(":pact-jvm-consumer_${project.scalaVersion}"),
@@ -35,15 +31,10 @@
     'com.jayway.restassured:rest-assured:2.9.0',
     'org.hamcrest:hamcrest-all:1.3'
 
-<<<<<<< HEAD
   if (javaMajor > 1 || javaMinor > 6) {
-    testCompile 'org.clojure:clojure:1.6.0',
+    testCompile 'org.clojure:clojure:1.8.0',
       'http-kit:http-kit:2.1.19'
   }
-=======
-  testCompile 'org.clojure:clojure:1.8.0',
-    'http-kit:http-kit:2.1.19'
->>>>>>> a9554cfe
 }
 
 test {
