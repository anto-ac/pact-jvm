package au.com.dius.pact.consumer.dsl;

import au.com.dius.pact.consumer.InvalidMatcherException;
import au.com.dius.pact.model.generators.Category;
import au.com.dius.pact.model.generators.DateGenerator;
import au.com.dius.pact.model.generators.DateTimeGenerator;
import au.com.dius.pact.model.generators.RandomDecimalGenerator;
import au.com.dius.pact.model.generators.RandomHexadecimalGenerator;
import au.com.dius.pact.model.generators.RandomIntGenerator;
import au.com.dius.pact.model.generators.RandomStringGenerator;
import au.com.dius.pact.model.generators.RegexGenerator;
import au.com.dius.pact.model.generators.TimeGenerator;
import au.com.dius.pact.model.generators.UuidGenerator;
import au.com.dius.pact.model.matchingrules.NumberTypeMatcher;
import au.com.dius.pact.model.matchingrules.TypeMatcher;
import com.mifmif.common.regex.Generex;
import io.gatling.jsonpath.Parser$;
import org.apache.commons.lang3.StringUtils;
import org.apache.commons.lang3.time.DateFormatUtils;
import org.apache.commons.lang3.time.FastDateFormat;
import org.json.JSONObject;

import java.math.BigDecimal;
import java.util.Date;
import java.util.UUID;
import java.util.regex.Matcher;
import java.util.regex.Pattern;

/**
 * DSL to define a JSON Object
 */
public class PactDslJsonBody extends DslPart {

  private static final String EXAMPLE = "Example \"";
  private final JSONObject body;

    public PactDslJsonBody() {
        super(".", "");
        body = new JSONObject();
    }

    public PactDslJsonBody(String rootPath, String rootName, DslPart parent) {
        super(parent, rootPath, rootName);
        body = new JSONObject();
    }

    public String toString() {
        return body.toString();
    }

    protected void putObject(DslPart object) {
        for (String matcherName: object.matchers.getMatchingRules().keySet()) {
            matchers.addRules(matcherName, object.matchers.getMatchingRules().get(matcherName));
        }
        generators.addGenerators(object.generators);
        String elementBase = StringUtils.difference(this.rootPath, object.rootPath);
        if (StringUtils.isNotEmpty(object.rootName)) {
          body.put(object.rootName, object.getBody());
        } else {
          String name = StringUtils.strip(elementBase, ".");
          Pattern p = Pattern.compile("\\['(.+)'\\]");
          Matcher matcher = p.matcher(name);
          if (matcher.matches()) {
            body.put(matcher.group(1), object.getBody());
          } else {
            body.put(name, object.getBody());
          }
        }
    }

    protected void putArray(DslPart object) {
        for(String matcherName: object.matchers.getMatchingRules().keySet()) {
            matchers.addRules(matcherName, object.matchers.getMatchingRules().get(matcherName));
        }
        generators.addGenerators(object.generators);
        if (StringUtils.isNotEmpty(object.rootName)) {
          body.put(object.rootName, object.getBody());
        } else {
          body.put(StringUtils.difference(this.rootPath, object.rootPath), object.getBody());
        }
    }

    @Override
    public Object getBody() {
        return body;
    }

    /**
     * Attribute that must be the specified value
     * @param name attribute name
     * @param value string value
     */
    public PactDslJsonBody stringValue(String name, String value) {
        if (value == null) {
          body.put(name, JSONObject.NULL);
        } else {
          body.put(name, value);
        }
        return this;
    }

    /**
     * Attribute that must be the specified number
     * @param name attribute name
     * @param value number value
     */
    public PactDslJsonBody numberValue(String name, Number value) {
        body.put(name, value);
        return this;
    }

    /**
     * Attribute that must be the specified boolean
     * @param name attribute name
     * @param value boolean value
     */
    public PactDslJsonBody booleanValue(String name, Boolean value) {
        body.put(name, value);
        return this;
    }

    /**
     * Attribute that can be any string
     * @param name attribute name
     */
    public PactDslJsonBody stringType(String name) {
        generators.addGenerator(Category.BODY, matcherKey(name), new RandomStringGenerator(20));
        return stringType(name, "string");
    }

    /**
     * Attributes that can be any string
     * @param names attribute names
     */
    public PactDslJsonBody stringType(String... names) {
      for (String name: names) {
        stringType(name);
      }
      return this;
    }

    /**
     * Attribute that can be any string
     * @param name attribute name
     * @param example example value to use for generated bodies
     */
    public PactDslJsonBody stringType(String name, String example) {
        body.put(name, example);
        matchers.addRule(matcherKey(name), new TypeMatcher());
        return this;
    }

    private String matcherKey(String name) {
        String key = rootPath + name;
        if (!name.equals("*") && !name.matches(Parser$.MODULE$.FieldRegex().toString())) {
            key = StringUtils.stripEnd(rootPath, ".") + "['" + name + "']";
        }
        return key;
    }

    /**
     * Attribute that can be any number
     * @param name attribute name
     */
    public PactDslJsonBody numberType(String name) {
        generators.addGenerator(Category.BODY, matcherKey(name), new RandomIntGenerator(0, Integer.MAX_VALUE));
        return numberType(name, 100);
    }

    /**
     * Attributes that can be any number
     * @param names attribute names
     */
    public PactDslJsonBody numberType(String... names) {
      for (String name: names) {
        numberType(name);
      }
      return this;
    }

    /**
     * Attribute that can be any number
     * @param name attribute name
     * @param number example number to use for generated bodies
     */
    public PactDslJsonBody numberType(String name, Number number) {
        body.put(name, number);
        matchers.addRule(matcherKey(name), new NumberTypeMatcher(NumberTypeMatcher.NumberType.NUMBER));
        return this;
    }

    /**
     * Attribute that must be an integer
     * @param name attribute name
     */
    public PactDslJsonBody integerType(String name) {
        generators.addGenerator(Category.BODY, matcherKey(name), new RandomIntGenerator(0, Integer.MAX_VALUE));
        return integerType(name, 100);
    }

    /**
     * Attributes that must be an integer
     * @param names attribute names
     */
    public PactDslJsonBody integerType(String... names) {
      for (String name: names) {
        integerType(name);
      }
      return this;
    }

    /**
     * Attribute that must be an integer
     * @param name attribute name
     * @param number example integer value to use for generated bodies
     */
    public PactDslJsonBody integerType(String name, Long number) {
        body.put(name, number);
        matchers.addRule(matcherKey(name), new NumberTypeMatcher(NumberTypeMatcher.NumberType.INTEGER));
        return this;
    }

    /**
     * Attribute that must be an integer
     * @param name attribute name
     * @param number example integer value to use for generated bodies
     */
    public PactDslJsonBody integerType(String name, Integer number) {
        body.put(name, number);
        matchers.addRule(matcherKey(name), new NumberTypeMatcher(NumberTypeMatcher.NumberType.INTEGER));
        return this;
    }

    /**
     * Attribute that must be a real value
     * @param name attribute name
     * @deprecated Use decimal instead
     */
    @Deprecated
    public PactDslJsonBody realType(String name) {
        return decimalType(name);
    }

    /**
     * Attribute that must be a real value
     * @param name attribute name
     * @param number example real value
     * @deprecated Use decimal instead
     */
    @Deprecated
    public PactDslJsonBody realType(String name, Double number) {
        return decimalType(name, number);
    }

  /**
   * Attribute that must be a decimal value
   * @param name attribute name
   */
  public PactDslJsonBody decimalType(String name) {
      generators.addGenerator(Category.BODY, matcherKey(name), new RandomDecimalGenerator(10));
      return decimalType(name, 100.0);
  }

  /**
   * Attributes that must be a decimal values
   * @param names attribute names
   */
  public PactDslJsonBody decimalType(String... names) {
    for (String name: names) {
      decimalType(name);
    }
    return this;
  }

  /**
   * Attribute that must be a decimalType value
   * @param name attribute name
   * @param number example decimalType value
   */
  public PactDslJsonBody decimalType(String name, BigDecimal number) {
      body.put(name, number);
      matchers.addRule(matcherKey(name), new NumberTypeMatcher(NumberTypeMatcher.NumberType.DECIMAL));
      return this;
  }

  /**
   * Attribute that must be a decimalType value
   * @param name attribute name
   * @param number example decimalType value
   */
  public PactDslJsonBody decimalType(String name, Double number) {
    body.put(name, number);
    matchers.addRule(matcherKey(name), new NumberTypeMatcher(NumberTypeMatcher.NumberType.DECIMAL));
    return this;
  }

    /**
     * Attribute that must be a boolean
     * @param name attribute name
     */
    public PactDslJsonBody booleanType(String name) {
        return booleanType(name, true);
    }

    /**
     * Attributes that must be a boolean
     * @param names attribute names
     */
    public PactDslJsonBody booleanType(String... names) {
      for (String name: names) {
        booleanType(name);
      }
      return this;
    }

    /**
     * Attribute that must be a boolean
     * @param name attribute name
     * @param example example boolean to use for generated bodies
     */
    public PactDslJsonBody booleanType(String name, Boolean example) {
        body.put(name, example);
        matchers.addRule(matcherKey(name), new TypeMatcher());
        return this;
    }

    /**
     * Attribute that must match the regular expression
     * @param name attribute name
     * @param regex regular expression
     * @param value example value to use for generated bodies
     */
    public PactDslJsonBody stringMatcher(String name, String regex, String value) {
        if (!value.matches(regex)) {
            throw new InvalidMatcherException(EXAMPLE + value + "\" does not match regular expression \"" +
                regex + "\"");
        }
        body.put(name, value);
        matchers.addRule(matcherKey(name), regexp(regex));
        return this;
    }

    /**
     * Attribute that must match the regular expression
     * @param name attribute name
     * @param regex regular expression
     * @deprecated Use the version that takes an example value
     */
    @Deprecated
    public PactDslJsonBody stringMatcher(String name, String regex) {
      generators.addGenerator(Category.BODY, matcherKey(name), new RegexGenerator(regex));
      stringMatcher(name, regex, new Generex(regex).random());
      return this;
    }

    /**
     * Attribute named 'timestamp' that must be an ISO formatted timestamp
     */
    public PactDslJsonBody timestamp() {
        return timestamp("timestamp");
    }

    /**
     * Attribute that must be an ISO formatted timestamp
     * @param name
     */
    public PactDslJsonBody timestamp(String name) {
      String pattern = DateFormatUtils.ISO_DATETIME_FORMAT.getPattern();
      generators.addGenerator(Category.BODY, matcherKey(name), new DateTimeGenerator(pattern));
      body.put(name, DateFormatUtils.ISO_DATETIME_FORMAT.format(new Date(DATE_2000)));
      matchers.addRule(matcherKey(name), matchTimestamp(pattern));
      return this;
    }

    /**
     * Attribute that must match the given timestamp format
     * @param name attribute name
     * @param format timestamp format
     */
    public PactDslJsonBody timestamp(String name, String format) {
        generators.addGenerator(Category.BODY, matcherKey(name), new DateTimeGenerator(format));
        FastDateFormat instance = FastDateFormat.getInstance(format);
        body.put(name, instance.format(new Date(DATE_2000)));
        matchers.addRule(matcherKey(name), matchTimestamp(format));
        return this;
    }

    /**
     * Attribute that must match the given timestamp format
     * @param name attribute name
     * @param format timestamp format
     * @param example example date and time to use for generated bodies
     */
    public PactDslJsonBody timestamp(String name, String format, Date example) {
        FastDateFormat instance = FastDateFormat.getInstance(format);
        body.put(name, instance.format(example));
        matchers.addRule(matcherKey(name), matchTimestamp(format));
        return this;
    }

    /**
     * Attribute named 'date' that must be formatted as an ISO date
     */
    public PactDslJsonBody date() {
        return date("date");
    }

    /**
     * Attribute that must be formatted as an ISO date
     * @param name attribute name
     */
    public PactDslJsonBody date(String name) {
      String pattern = DateFormatUtils.ISO_DATE_FORMAT.getPattern();
      generators.addGenerator(Category.BODY, matcherKey(name), new DateGenerator(pattern));
      body.put(name, DateFormatUtils.ISO_DATE_FORMAT.format(new Date(DATE_2000)));
      matchers.addRule(matcherKey(name), matchDate(pattern));
      return this;
    }

    /**
     * Attribute that must match the provided date format
     * @param name attribute date
     * @param format date format to match
     */
    public PactDslJsonBody date(String name, String format) {
      generators.addGenerator(Category.BODY, matcherKey(name), new DateGenerator(format));
      FastDateFormat instance = FastDateFormat.getInstance(format);
      body.put(name, instance.format(new Date(DATE_2000)));
      matchers.addRule(matcherKey(name), matchDate(format));
      return this;
    }

    /**
     * Attribute that must match the provided date format
     * @param name attribute date
     * @param format date format to match
     * @param example example date to use for generated values
     */
    public PactDslJsonBody date(String name, String format, Date example) {
        FastDateFormat instance = FastDateFormat.getInstance(format);
        body.put(name, instance.format(example));
        matchers.addRule(matcherKey(name), matchDate(format));
        return this;
    }

    /**
     * Attribute named 'time' that must be an ISO formatted time
     */
    public PactDslJsonBody time() {
        return time("time");
    }

    /**
     * Attribute that must be an ISO formatted time
     * @param name attribute name
     */
    public PactDslJsonBody time(String name) {
      String pattern = DateFormatUtils.ISO_TIME_FORMAT.getPattern();
      generators.addGenerator(Category.BODY, matcherKey(name), new TimeGenerator(pattern));
      body.put(name, DateFormatUtils.ISO_TIME_FORMAT.format(new Date(DATE_2000)));
      matchers.addRule(matcherKey(name), matchTime(pattern));
      return this;
    }

    /**
     * Attribute that must match the given time format
     * @param name attribute name
     * @param format time format to match
     */
    public PactDslJsonBody time(String name, String format) {
      generators.addGenerator(Category.BODY, matcherKey(name), new TimeGenerator(format));
      FastDateFormat instance = FastDateFormat.getInstance(format);
      body.put(name, instance.format(new Date(DATE_2000)));
      matchers.addRule(matcherKey(name), matchTime(format));
      return this;
    }

    /**
     * Attribute that must match the given time format
     * @param name attribute name
     * @param format time format to match
     * @param example example time to use for generated bodies
     */
    public PactDslJsonBody time(String name, String format, Date example) {
        FastDateFormat instance = FastDateFormat.getInstance(format);
        body.put(name, instance.format(example));
        matchers.addRule(matcherKey(name), matchTime(format));
        return this;
    }

    /**
     * Attribute that must be an IP4 address
     * @param name attribute name
     */
    public PactDslJsonBody ipAddress(String name) {
        body.put(name, "127.0.0.1");
        matchers.addRule(matcherKey(name), regexp("(\\d{1,3}\\.)+\\d{1,3}"));
        return this;
    }

    /**
     * Attribute that is a JSON object
     * @param name field name
     */
    public PactDslJsonBody object(String name) {
        String base = rootPath + name;
        if (!name.matches(Parser$.MODULE$.FieldRegex().toString())) {
            base = StringUtils.substringBeforeLast(rootPath, ".") + "['" + name + "']";
        }
        return new PactDslJsonBody(base + ".", "", this);
    }

    public PactDslJsonBody object() {
        throw new UnsupportedOperationException("use the object(String name) form");
    }

    /**
     * Closes the current JSON object
     */
    public DslPart closeObject() {
      if (parent != null) {
        parent.putObject(this);
      }
      closed = true;
      return parent;
    }

  @Override
  public DslPart close() {
    DslPart parentToReturn = this;
    if (!closed) {
      DslPart parent = closeObject();
      while (parent != null) {
        parentToReturn = parent;
        if (parent instanceof PactDslJsonArray) {
          parent = parent.closeArray();
        } else {
          parent = parent.closeObject();
        }
      }
    }

    parentToReturn.getMatchers().applyMatcherRootPrefix("$");
    parentToReturn.getGenerators().applyRootPrefix("$");

    return parentToReturn;
  }

  /**
     * Attribute that is an array
     * @param name field name
     */
    public PactDslJsonArray array(String name) {
        return new PactDslJsonArray(matcherKey(name), "", this);
    }

    public PactDslJsonArray array() {
        throw new UnsupportedOperationException("use the array(String name) form");
    }

    /**
     * Closes the current array
     */
    @Override
    public DslPart closeArray() {
        throw new UnsupportedOperationException("can't call closeArray on an Object");
    }

    /**
     * Attribute that is an array where each item must match the following example
     * @param name field name
     * @deprecated use eachLike
     */
    @Override
    @Deprecated
    public PactDslJsonBody arrayLike(String name) {
        matchers.addRule(matcherKey(name), new TypeMatcher());
        return new PactDslJsonBody(".", ".", new PactDslJsonArray(matcherKey(name), "", this, true));
    }

    @Override
    @Deprecated
    public PactDslJsonBody arrayLike() {
        throw new UnsupportedOperationException("use the arrayLike(String name) form");
    }

    /**
     * Attribute that is an array where each item must match the following example
     * @param name field name
     */
    @Override
    public PactDslJsonBody eachLike(String name) {
        return eachLike(name, 1);
    }

    @Override
    public PactDslJsonBody eachLike() {
        throw new UnsupportedOperationException("use the eachLike(String name) form");
    }

    /**
     * Attribute that is an array where each item must match the following example
     * @param name field name
     * @param numberExamples number of examples to generate
     */
    @Override
    public PactDslJsonBody eachLike(String name, int numberExamples) {
      matchers.addRule(matcherKey(name), matchMin(0));
      PactDslJsonArray parent = new PactDslJsonArray(matcherKey(name), "", this, true);
      parent.setNumberExamples(numberExamples);
      return new PactDslJsonBody(".", ".", parent);
    }

    @Override
    public PactDslJsonBody eachLike(int numberExamples) {
      throw new UnsupportedOperationException("use the eachLike(String name, int numberExamples) form");
    }

    /**
     * Attribute that is an array of values that are not objects where each item must match the following example
     * @param name field name
     * @param value Value to use to match each item
     */
    public PactDslJsonBody eachLike(String name, PactDslJsonRootValue value) {
      return eachLike(name, value, 1);
    }

    /**
     * Attribute that is an array of values that are not objects where each item must match the following example
     * @param name field name
     * @param value Value to use to match each item
     * @param numberExamples number of examples to generate
     */
    public PactDslJsonBody eachLike(String name, PactDslJsonRootValue value, int numberExamples) {
      matchers.addRule(matcherKey(name), matchMin(0));
      PactDslJsonArray parent = new PactDslJsonArray(matcherKey(name), "", this, true);
      parent.setNumberExamples(numberExamples);
      parent.putObject(value);
      return (PactDslJsonBody) parent.closeArray();
    }

    /**
     * Attribute that is an array with a minimum size where each item must match the following example
     * @param name field name
     * @param size minimum size of the array
     */
    @Override
    public PactDslJsonBody minArrayLike(String name, Integer size) {
        return minArrayLike(name, size, size);
    }

    @Override
    public PactDslJsonBody minArrayLike(Integer size) {
        throw new UnsupportedOperationException("use the minArrayLike(String name, Integer size) form");
    }

    /**
     * Attribute that is an array with a minimum size where each item must match the following example
     * @param name field name
     * @param size minimum size of the array
     * @param numberExamples number of examples to generate
     */
    @Override
    public PactDslJsonBody minArrayLike(String name, Integer size, int numberExamples) {
      if (numberExamples < size) {
        throw new IllegalArgumentException(String.format("Number of example %d is less than the minimum size of %d",
          numberExamples, size));
      }
      matchers.addRule(matcherKey(name), matchMin(size));
      PactDslJsonArray parent = new PactDslJsonArray(matcherKey(name), "", this, true);
      parent.setNumberExamples(numberExamples);
      return new PactDslJsonBody(".", "", parent);
    }

    @Override
    public PactDslJsonBody minArrayLike(Integer size, int numberExamples) {
      throw new UnsupportedOperationException("use the minArrayLike(String name, Integer size, int numberExamples) form");
    }

    /**
     * Attribute that is an array of values with a minimum size that are not objects where each item must match the following example
     * @param name field name
     * @param size minimum size of the array
     * @param value Value to use to match each item
     */
    public PactDslJsonBody minArrayLike(String name, Integer size, PactDslJsonRootValue value) {
      return minArrayLike(name, size, value, 2);
    }

    /**
     * Attribute that is an array of values with a minimum size that are not objects where each item must match the following example
     * @param name field name
     * @param size minimum size of the array
     * @param value Value to use to match each item
     * @param numberExamples number of examples to generate
     */
    public PactDslJsonBody minArrayLike(String name, Integer size, PactDslJsonRootValue value, int numberExamples) {
      if (numberExamples < size) {
        throw new IllegalArgumentException(String.format("Number of example %d is less than the minimum size of %d",
          numberExamples, size));
      }
      matchers.addRule(matcherKey(name), matchMin(size));
      PactDslJsonArray parent = new PactDslJsonArray(matcherKey(name), "", this, true);
      parent.setNumberExamples(numberExamples);
      parent.putObject(value);
      return (PactDslJsonBody) parent.closeArray();
    }

    /**
     * Attribute that is an array with a maximum size where each item must match the following example
     * @param name field name
     * @param size maximum size of the array
     */
    @Override
    public PactDslJsonBody maxArrayLike(String name, Integer size) {
        return maxArrayLike(name, size, 1);
    }

    @Override
    public PactDslJsonBody maxArrayLike(Integer size) {
        throw new UnsupportedOperationException("use the maxArrayLike(String name, Integer size) form");
    }

    /**
     * Attribute that is an array with a maximum size where each item must match the following example
     * @param name field name
     * @param size maximum size of the array
     * @param numberExamples number of examples to generate
     */
    @Override
    public PactDslJsonBody maxArrayLike(String name, Integer size, int numberExamples) {
      if (numberExamples > size) {
        throw new IllegalArgumentException(String.format("Number of example %d is more than the maximum size of %d",
          numberExamples, size));
      }
      matchers.addRule(matcherKey(name), matchMax(size));
      PactDslJsonArray parent = new PactDslJsonArray(matcherKey(name), "", this, true);
      parent.setNumberExamples(numberExamples);
      return new PactDslJsonBody(".", "", parent);
    }

    @Override
    public PactDslJsonBody maxArrayLike(Integer size, int numberExamples) {
      throw new UnsupportedOperationException("use the maxArrayLike(String name, Integer size, int numberExamples) form");
    }

    /**
     * Attribute that is an array of values with a maximum size that are not objects where each item must match the following example
     * @param name field name
     * @param size maximum size of the array
     * @param value Value to use to match each item
     */
    public PactDslJsonBody maxArrayLike(String name, Integer size, PactDslJsonRootValue value) {
      return maxArrayLike(name, size, value, 1);
    }

    /**
     * Attribute that is an array of values with a maximum size that are not objects where each item must match the following example
     * @param name field name
     * @param size maximum size of the array
     * @param value Value to use to match each item
     * @param numberExamples number of examples to generate
     */
    public PactDslJsonBody maxArrayLike(String name, Integer size, PactDslJsonRootValue value, int numberExamples) {
      if (numberExamples > size) {
        throw new IllegalArgumentException(String.format("Number of example %d is more than the maximum size of %d",
          numberExamples, size));
      }
      matchers.addRule(matcherKey(name), matchMax(size));
      PactDslJsonArray parent = new PactDslJsonArray(matcherKey(name), "", this, true);
      parent.setNumberExamples(numberExamples);
      parent.putObject(value);
      return (PactDslJsonBody) parent.closeArray();
    }

    /**
     * Attribute named 'id' that must be a numeric identifier
     */
    public PactDslJsonBody id() {
        return id("id");
    }

    /**
     * Attribute that must be a numeric identifier
     * @param name attribute name
     */
    public PactDslJsonBody id(String name) {
      generators.addGenerator(Category.BODY, matcherKey(name), new RandomIntGenerator(0, Integer.MAX_VALUE));
      body.put(name, 1234567890L);
      matchers.addRule(matcherKey(name), new TypeMatcher());
      return this;
    }

    /**
     * Attribute that must be a numeric identifier
     * @param name attribute name
     * @param id example id to use for generated bodies
     */
    public PactDslJsonBody id(String name, Long id) {
        body.put(name, id);
        matchers.addRule(matcherKey(name), new TypeMatcher());
        return this;
    }

    /**
     * Attribute that must be encoded as a hexadecimal value
     * @param name attribute name
     */
    public PactDslJsonBody hexValue(String name) {
      generators.addGenerator(Category.BODY, matcherKey(name), new RandomHexadecimalGenerator(10));
      return hexValue(name, "1234a");
    }

    /**
     * Attribute that must be encoded as a hexadecimal value
     * @param name attribute name
     * @param hexValue example value to use for generated bodies
     */
    public PactDslJsonBody hexValue(String name, String hexValue) {
        if (!hexValue.matches(HEXADECIMAL)) {
            throw new InvalidMatcherException(EXAMPLE + hexValue + "\" is not a hexadecimal value");
        }
        body.put(name, hexValue);
        matchers.addRule(matcherKey(name), regexp("[0-9a-fA-F]+"));
        return this;
    }

    /**
     * Attribute that must be encoded as a GUID
     * @param name attribute name
     * @deprecated use uuid instead
     */
    @Deprecated
    public PactDslJsonBody guid(String name) {
        return uuid(name);
    }

    /**
     * Attribute that must be encoded as a GUID
     * @param name attribute name
     * @param uuid example UUID to use for generated bodies
     * @deprecated use uuid instead
     */
    @Deprecated
    public PactDslJsonBody guid(String name, UUID uuid) {
        return uuid(name, uuid);
    }

    /**
     * Attribute that must be encoded as a GUID
     * @param name attribute name
     * @param uuid example UUID to use for generated bodies
     * @deprecated use uuid instead
     */
    @Deprecated
    public PactDslJsonBody guid(String name, String uuid) {
        return uuid(name, uuid);
    }

    /**
     * Attribute that must be encoded as an UUID
     * @param name attribute name
     */
    public PactDslJsonBody uuid(String name) {
      generators.addGenerator(Category.BODY, matcherKey(name), new UuidGenerator());
      return uuid(name, "e2490de5-5bd3-43d5-b7c4-526e33f71304");
    }

    /**
     * Attribute that must be encoded as an UUID
     * @param name attribute name
     * @param uuid example UUID to use for generated bodies
     */
    public PactDslJsonBody uuid(String name, UUID uuid) {
        return uuid(name, uuid.toString());
    }

    /**
     * Attribute that must be encoded as an UUID
     * @param name attribute name
     * @param uuid example UUID to use for generated bodies
     */
    public PactDslJsonBody uuid(String name, String uuid) {
        if (!uuid.matches(UUID_REGEX)) {
            throw new InvalidMatcherException(EXAMPLE + uuid + "\" is not an UUID");
        }
        body.put(name, uuid);
        matchers.addRule(matcherKey(name), regexp(UUID_REGEX));
        return this;
    }

    /**
     * Sets the field to a null value
     * @param fieldName field name
     */
    public PactDslJsonBody nullValue(String fieldName) {
        body.put(fieldName, JSONObject.NULL);
        return this;
    }

  @Override
  public PactDslJsonArray eachArrayLike(String name) {
    return eachArrayLike(name, 1);
  }

  @Override
  public PactDslJsonArray eachArrayLike() {
    throw new UnsupportedOperationException("use the eachArrayLike(String name) form");
  }

  @Override
  public PactDslJsonArray eachArrayLike(String name, int numberExamples) {
    matchers.addRule(matcherKey(name), matchMin(0));
    PactDslJsonArray parent = new PactDslJsonArray(matcherKey(name), "", this, true);
    parent.setNumberExamples(numberExamples);
    return new PactDslJsonArray("", "", parent);
  }

  @Override
  public PactDslJsonArray eachArrayLike(int numberExamples) {
    throw new UnsupportedOperationException("use the eachArrayLike(String name, int numberExamples) form");
  }

  @Override
  public PactDslJsonArray eachArrayWithMaxLike(String name, Integer size) {
    return eachArrayWithMaxLike(name, 1, size);
  }

  @Override
  public PactDslJsonArray eachArrayWithMaxLike(Integer size) {
    throw new UnsupportedOperationException("use the eachArrayWithMaxLike(String name, Integer size) form");
  }

  @Override
  public PactDslJsonArray eachArrayWithMaxLike(String name, int numberExamples, Integer size) {
    if (numberExamples > size) {
      throw new IllegalArgumentException(String.format("Number of example %d is more than the maximum size of %d",
        numberExamples, size));
    }
    matchers.addRule(matcherKey(name), matchMax(size));
    PactDslJsonArray parent = new PactDslJsonArray(matcherKey(name), "", this, true);
    parent.setNumberExamples(numberExamples);
    return new PactDslJsonArray("", "", parent);
  }

  @Override
  public PactDslJsonArray eachArrayWithMaxLike(int numberExamples, Integer size) {
    throw new UnsupportedOperationException("use the eachArrayWithMaxLike(String name, int numberExamples, Integer size) form");
  }

  @Override
  public PactDslJsonArray eachArrayWithMinLike(String name, Integer size) {
    return eachArrayWithMinLike(name, size, size);
  }

  @Override
  public PactDslJsonArray eachArrayWithMinLike(Integer size) {
    throw new UnsupportedOperationException("use the eachArrayWithMinLike(String name, Integer size) form");
  }

  @Override
  public PactDslJsonArray eachArrayWithMinLike(String name, int numberExamples, Integer size) {
    if (numberExamples < size) {
      throw new IllegalArgumentException(String.format("Number of example %d is less than the minimum size of %d",
        numberExamples, size));
    }
    matchers.addRule(matcherKey(name), matchMin(size));
    PactDslJsonArray parent = new PactDslJsonArray(matcherKey(name), "", this, true);
    parent.setNumberExamples(numberExamples);
    return new PactDslJsonArray("", "", parent);
  }

  @Override
  public PactDslJsonArray eachArrayWithMinLike(int numberExamples, Integer size) {
    throw new UnsupportedOperationException("use the eachArrayWithMinLike(String name, int numberExamples, Integer size) form");
  }

  /**
   * Accepts any key, and each key is mapped to a list of items that must match the following object definition
   * @param exampleKey Example key to use for generating bodies
   */
  public PactDslJsonBody eachKeyMappedToAnArrayLike(String exampleKey) {
    matchers.addRule(".*", matchMin(0));
    PactDslJsonArray parent = new PactDslJsonArray(".*", exampleKey, this, true);
    return new PactDslJsonBody(".", "", parent);
  }

  /**
   * Accepts any key, and each key is mapped to a map that must match the following object definition
   * @param exampleKey Example key to use for generating bodies
   */
  public PactDslJsonBody eachKeyLike(String exampleKey) {
    matchers.addRule(rootPath + "*", new TypeMatcher());
    return new PactDslJsonBody(rootPath + "*.", exampleKey, this);
  }

  /**
   * Accepts any key, and each key is mapped to a map that must match the provided object definition
   * @param exampleKey Example key to use for generating bodies
   * @param value Value to use for matching and generated bodies
   */
  public PactDslJsonBody eachKeyLike(String exampleKey, PactDslJsonRootValue value) {
    body.put(exampleKey, value.getBody());
<<<<<<< HEAD
    for(String matcherName: value.matchers.getMatchingRules().keySet()) {
      matchers.addRules(matcherName + ".*", value.matchers.getMatchingRules().get(matcherName));
=======
    for(String matcherName: value.matchers.keySet()) {
      matchers.put(rootPath + "*" + matcherName, value.matchers.get(matcherName));
>>>>>>> 77775b5f
    }
    return this;
  }
}<|MERGE_RESOLUTION|>--- conflicted
+++ resolved
@@ -1001,13 +1001,8 @@
    */
   public PactDslJsonBody eachKeyLike(String exampleKey, PactDslJsonRootValue value) {
     body.put(exampleKey, value.getBody());
-<<<<<<< HEAD
     for(String matcherName: value.matchers.getMatchingRules().keySet()) {
-      matchers.addRules(matcherName + ".*", value.matchers.getMatchingRules().get(matcherName));
-=======
-    for(String matcherName: value.matchers.keySet()) {
-      matchers.put(rootPath + "*" + matcherName, value.matchers.get(matcherName));
->>>>>>> 77775b5f
+      matchers.addRules(rootPath + "*" + matcherName, value.matchers.getMatchingRules().get(matcherName));
     }
     return this;
   }
