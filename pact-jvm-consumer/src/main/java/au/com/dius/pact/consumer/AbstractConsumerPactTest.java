--- conflicted
+++ resolved
@@ -30,13 +30,8 @@
     public void testPact() {
         Pact pact = createPact();
 
-<<<<<<< HEAD
-        int port = (int) MockProviderConfig.randomPort().get();
+        int port = (Integer) MockProviderConfig.randomPort().get();
         final MockProviderConfig config = new MockProviderConfig(port, "localhost");
-=======
-        int port = (Integer) PactServerConfig.randomPort().get();
-        final PactServerConfig config = new PactServerConfig(port, "localhost");
->>>>>>> 43ab96a9
 
         String state = pact.interactions().head().providerState();
 
