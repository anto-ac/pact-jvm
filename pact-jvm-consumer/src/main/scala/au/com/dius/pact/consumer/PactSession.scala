--- conflicted
+++ resolved
@@ -31,11 +31,7 @@
 
 case class PactSession(expected: Seq[Interaction], results: PactSessionResults) {
   import scala.collection.JavaConversions._
-<<<<<<< HEAD
-  private def matcher = RequestMatching(expected.toSeq)
-=======
   private def matcher = RequestMatching(expected.asInstanceOf[Seq[RequestResponseInteraction]])
->>>>>>> d5442922
 
   val CrossSiteHeaders = Map[String, String]("Access-Control-Allow-Origin" -> "*")
 
@@ -49,11 +45,7 @@
     
     matcher.matchInteraction(req) match {
       case FullRequestMatch(inter) => 
-<<<<<<< HEAD
-        (inter.getResponse, recordMatched(inter))
-=======
         (inter.asInstanceOf[RequestResponseInteraction].getResponse, recordMatched(inter))
->>>>>>> d5442922
         
       case p @ PartialRequestMatch(problems) => 
         (invalidResponse, recordAlmostMatched(p))
