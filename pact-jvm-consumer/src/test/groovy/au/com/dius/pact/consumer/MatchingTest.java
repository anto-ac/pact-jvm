package au.com.dius.pact.consumer;

import au.com.dius.pact.consumer.dsl.PactDslJsonBody;
import au.com.dius.pact.consumer.dsl.PactDslResponse;
import au.com.dius.pact.model.MockProviderConfig;
import au.com.dius.pact.model.PactConfig;
import au.com.dius.pact.model.PactSpecVersion;
import org.apache.commons.lang3.time.DateFormatUtils;
import org.apache.http.entity.ContentType;
import org.json.JSONObject;
import org.junit.Assert;
import org.junit.Test;

import java.io.IOException;
import java.util.Date;
import java.util.HashMap;
import java.util.Map;

public class MatchingTest {
    private static final VerificationResult PACT_VERIFIED = PactVerified$.MODULE$;

    @Test
    public void testRegexpMatchingOnBody() {
        PactDslJsonBody body = new PactDslJsonBody()
            .stringMatcher("name", "\\w+", "harry")
            .stringMatcher("position", "staff|contactor");

        PactDslJsonBody responseBody = new PactDslJsonBody()
            .stringMatcher("name", "\\w+", "harry");

        HashMap<String, String> expectedResponse = new HashMap<String, String>();
        expectedResponse.put("name", "harry");
        runTest(buildPactFragment(body, responseBody, "a test interaction that requires regex matching"),
            "{\"name\": \"Arnold\", \"position\": \"staff\"}", expectedResponse, "/hello");
    }

    @Test
    public void testMatchingByTypeOnBody() {
        PactDslJsonBody body = new PactDslJsonBody()
                .stringType("name")
                .booleanType("happy")
                .hexValue("hexCode")
                .id()
                .ipAddress("localAddress")
                .numberValue("age", 100)
                .numberType("ageAverage", 150.0)
                .integerType("age2", 200)
                .timestamp();

        PactDslJsonBody responseBody = new PactDslJsonBody();

        HashMap expectedResponse = new HashMap();
        runTest(buildPactFragment(body, responseBody, "a test interaction that requires type matching"),
            new JSONObject()
                .put("name", "Giggle and Hoot")
                .put("happy", true)
                .put("hexCode", "abcdef0123456789")
                .put("id", 1234567890)
                .put("localAddress", "192.168.0.1")
                .put("age", 100)
                .put("ageAverage", 150.0)
                .put("age2", 200)
                .put("timestamp", DateFormatUtils.ISO_DATETIME_FORMAT.format(new Date()))
                .toString(),
            expectedResponse, "/hello");
    }

    @Test
    public void testRegexpMatchingOnPath() {
        PactDslResponse fragment = ConsumerPactBuilder
            .consumer("test_consumer")
            .hasPactWith("test_provider")
            .uponReceiving("a request to match on path")
            .matchPath("/hello/[0-9]{4}")
            .method("POST")
            .body("{}", ContentType.APPLICATION_JSON)
            .willRespondWith()
            .status(200);
        Map expectedResponse = new HashMap();
        runTest(fragment, "{}", expectedResponse, "/hello/1234");
    }

    @Test
    public void testRegexpMatchingOnHeaders() {
        PactDslResponse fragment = ConsumerPactBuilder
                .consumer("test_consumer")
                .hasPactWith("test_provider")
                .uponReceiving("a request to match on headers")
                    .path("/hello")
                    .method("POST")
                    .matchHeader("testreqheader", "test.*value", "testreqheadervalue")
                .body("{}", ContentType.APPLICATION_JSON)
                .willRespondWith()
                .status(200)
                    .matchHeader("Location", ".*/hello/[0-9]+", "/hello/1234");
        Map expectedResponse = new HashMap();
        runTest(fragment, "{}", expectedResponse, "/hello");
    }

<<<<<<< HEAD
    private void runTest(ConsumerPactBuilder.PactDslResponse pactFragment, final String body, final Map expectedResponse, final String path) {
        MockProviderConfig config = MockProviderConfig.createDefault(new PactConfig(PactSpecVersion.V2));
=======
    private void runTest(PactDslResponse pactFragment, final String body, final Map expectedResponse, final String path) {
        MockProviderConfig config = MockProviderConfig.createDefault(PactConfig.apply(PactSpecVersion.V2));
>>>>>>> a98f4617
        VerificationResult result = pactFragment.toFragment().runConsumer(config, new TestRun() {
            @Override
            public void run(MockProviderConfig config) {
                try {
                    Assert.assertEquals(new ConsumerClient(config.url()).post(path, body, ContentType.APPLICATION_JSON), expectedResponse);
                } catch (IOException e) {
                }
            }
        });

        if (result instanceof PactError) {
            throw new RuntimeException(((PactError)result).error());
        }

        Assert.assertEquals(PACT_VERIFIED, result);
    }

    private PactDslResponse buildPactFragment(PactDslJsonBody body, PactDslJsonBody responseBody, String description) {
        return ConsumerPactBuilder
            .consumer("test_consumer")
            .hasPactWith("test_provider")
            .uponReceiving(description)
                .path("/hello")
                .method("POST")
                .body(body)
            .willRespondWith()
                .status(200)
                .body(responseBody);
    }

}<|MERGE_RESOLUTION|>--- conflicted
+++ resolved
@@ -97,13 +97,8 @@
         runTest(fragment, "{}", expectedResponse, "/hello");
     }
 
-<<<<<<< HEAD
-    private void runTest(ConsumerPactBuilder.PactDslResponse pactFragment, final String body, final Map expectedResponse, final String path) {
+    private void runTest(PactDslResponse pactFragment, final String body, final Map expectedResponse, final String path) {
         MockProviderConfig config = MockProviderConfig.createDefault(new PactConfig(PactSpecVersion.V2));
-=======
-    private void runTest(PactDslResponse pactFragment, final String body, final Map expectedResponse, final String path) {
-        MockProviderConfig config = MockProviderConfig.createDefault(PactConfig.apply(PactSpecVersion.V2));
->>>>>>> a98f4617
         VerificationResult result = pactFragment.toFragment().runConsumer(config, new TestRun() {
             @Override
             public void run(MockProviderConfig config) {
