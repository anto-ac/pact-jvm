--- conflicted
+++ resolved
@@ -6,13 +6,8 @@
     val publishSettings = Seq(
         version := "2.2.11",
         organization := "au.com.dius",
-<<<<<<< HEAD
-        scalaVersion := "3.0.0",
-        crossScalaVersions := Seq("2.11.6"),
-=======
         scalaVersion := "2.10.5",
         crossScalaVersions := Seq("2.10.5", "2.11.7"),
->>>>>>> 33af89f5
 
         publishMavenStyle := true,
         // when playing around with a local install of nexus use this:
