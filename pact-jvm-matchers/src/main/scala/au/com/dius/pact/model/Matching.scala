--- conflicted
+++ resolved
@@ -62,13 +62,8 @@
 case class QueryMismatch(queryParameter: String, expected: String, actual: String, mismatch: Option[String] = None, path: String = "/") extends RequestPartMismatch
 
 object BodyMismatchFactory extends MismatchFactory[BodyMismatch] {
-<<<<<<< HEAD
   def create(expected: Object, actual: Object, message: String, path: Seq[String]) =
-    BodyMismatch(expected, actual, Some(message), path.mkString("."))
-=======
-  def create(expected: scala.Any, actual: scala.Any, message: String, path: Seq[String]) =
     BodyMismatch(expected, actual, Some(message), path.mkString("."), None)
->>>>>>> 6453b81d
 }
 
 object PathMismatchFactory extends MismatchFactory[PathMismatch] {
