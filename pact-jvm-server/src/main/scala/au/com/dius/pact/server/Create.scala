package au.com.dius.pact.server

<<<<<<< HEAD
import au.com.dius.pact.com.typesafe.scalalogging.StrictLogging
=======
import com.typesafe.scalalogging.StrictLogging
>>>>>>> d5442922
import au.com.dius.pact.consumer.DefaultMockProvider
import au.com.dius.pact.model._

import scala.collection.JavaConversions

object Create extends StrictLogging {
  
  def create(state: String, requestBody: String, oldState: ServerState, config: Config): Result = {
<<<<<<< HEAD
    val pact = PactReader.loadPact(requestBody).asInstanceOf[Pact]
=======
    val pact = PactReader.loadPact(requestBody).asInstanceOf[RequestResponsePact]
>>>>>>> d5442922
    val mockConfig: MockProviderConfig = MockProviderConfig.create(config.portLowerBound, config.portUpperBound,
      PactConfig(PactSpecVersion.fromInt(config.pactVersion))).copy(hostname = config.host)
    val server = DefaultMockProvider.apply(mockConfig)
    val port = server.config.port
    val entry = port -> server
    val body = "{\"port\": " + port + "}"

    server.start(pact)

    Result(new Response(201, JavaConversions.mapAsJavaMap(ResponseUtils.CrossSiteHeaders ++
      Map("Content-Type" -> "application/json")), body), oldState + entry)
  }

  def apply(request: Request, oldState: ServerState, config: Config): Result = {
    def errorJson = "{\"error\": \"please provide state param and pact body\"}"
    def clientError = Result(new Response(400, JavaConversions.mapAsJavaMap(ResponseUtils.CrossSiteHeaders), errorJson),
      oldState)

    logger.debug(s"path=${request.getPath}")
    logger.debug(s"query=${request.getQuery}")
    logger.debug(request.getBody)

    val result = if (request.getQuery != null) {
      for {
        stateList <- CollectionUtils.javaLMapToScalaLMap(request.getQuery).get("state")
        state <- stateList.headOption
        body <- Option(request.getBody)
      } yield create(state, body, oldState, config)
    } else None

    result getOrElse clientError
  }
}<|MERGE_RESOLUTION|>--- conflicted
+++ resolved
@@ -1,10 +1,6 @@
 package au.com.dius.pact.server
 
-<<<<<<< HEAD
 import au.com.dius.pact.com.typesafe.scalalogging.StrictLogging
-=======
-import com.typesafe.scalalogging.StrictLogging
->>>>>>> d5442922
 import au.com.dius.pact.consumer.DefaultMockProvider
 import au.com.dius.pact.model._
 
@@ -13,11 +9,7 @@
 object Create extends StrictLogging {
   
   def create(state: String, requestBody: String, oldState: ServerState, config: Config): Result = {
-<<<<<<< HEAD
-    val pact = PactReader.loadPact(requestBody).asInstanceOf[Pact]
-=======
     val pact = PactReader.loadPact(requestBody).asInstanceOf[RequestResponsePact]
->>>>>>> d5442922
     val mockConfig: MockProviderConfig = MockProviderConfig.create(config.portLowerBound, config.portUpperBound,
       PactConfig(PactSpecVersion.fromInt(config.pactVersion))).copy(hostname = config.host)
     val server = DefaultMockProvider.apply(mockConfig)
