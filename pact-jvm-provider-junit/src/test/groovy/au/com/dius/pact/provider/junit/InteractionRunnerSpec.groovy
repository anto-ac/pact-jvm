package au.com.dius.pact.provider.junit

import au.com.dius.pact.model.Consumer
import au.com.dius.pact.model.FilteredPact
import au.com.dius.pact.model.Provider
import au.com.dius.pact.model.ProviderState
import au.com.dius.pact.model.RequestResponseInteraction
import au.com.dius.pact.model.RequestResponsePact
import au.com.dius.pact.model.UnknownPactSource
import au.com.dius.pact.provider.junit.target.HttpTarget
import au.com.dius.pact.provider.junit.target.Target
import au.com.dius.pact.provider.junit.target.TestTarget
import org.junit.runner.notification.RunNotifier
import org.junit.runners.model.TestClass
import spock.lang.Specification
import spock.util.environment.RestoreSystemProperties

class InteractionRunnerSpec extends Specification {

  @SuppressWarnings('PublicInstanceField')
  class InteractionRunnerTestClass {
    @TestTarget
    public final Target target = new HttpTarget(8332)
  }

  def 'do not publish verification results if any interactions have been filtered'() {
    given:
    def interaction1 = new RequestResponseInteraction(description: 'Interaction 1')
    def interaction2 = new RequestResponseInteraction(description: 'Interaction 2')
    def pact = new RequestResponsePact(new Provider(), new Consumer(), [ interaction1, interaction2 ])

    def clazz = new TestClass(InteractionRunnerTestClass)
    def filteredPact = new FilteredPact(pact, { it.description == 'Interaction 1' })
    def runner = Spy(InteractionRunner, constructorArgs: [clazz, filteredPact, UnknownPactSource.INSTANCE])

    when:
    runner.run([:] as RunNotifier)

    then:
    0 * runner.reportVerificationResults(false)
  }

<<<<<<< HEAD
  @RestoreSystemProperties
  def 'provider version trims -SNAPSHOT'() {
    given:
    System.setProperty('pact.provider.version', '1.0.0-SNAPSHOT-wn23jhd')
    def interaction1 = new RequestResponseInteraction(description: 'Interaction 1')
    def pact = new RequestResponsePact(new Provider(), new Consumer(), [ interaction1 ])

    def clazz = new TestClass(InteractionRunnerTestClass)
    def filteredPact = new FilteredPact(pact, { it.description == 'Interaction 1' })
    def runner = new InteractionRunner(clazz, filteredPact, UnknownPactSource.INSTANCE)

    // Property true
    when:
    System.setProperty('pact.provider.version.trimSnapshot', 'true')
    def providerVersion = runner.providerVersion()

    then:
    providerVersion == '1.0.0-wn23jhd'

    // Property false
    when:
    System.setProperty('pact.provider.version.trimSnapshot', 'false')
    providerVersion = runner.providerVersion()

    then:
    providerVersion == '1.0.0-SNAPSHOT-wn23jhd'

    // Property unexpected value
    when:
    System.setProperty('pact.provider.version.trimSnapshot', 'erwf')
    providerVersion = runner.providerVersion()

    then:
    providerVersion == '1.0.0-SNAPSHOT-wn23jhd'

    // Property not present
    when:
    providerVersion = runner.providerVersion()

    then:
    providerVersion == '1.0.0-SNAPSHOT-wn23jhd'
=======
  def 'do not publish verification results if any before step fails and publishing is not enabled'() {
    given:
    def interaction1 = new RequestResponseInteraction(description: 'Interaction 1',
      providerStates: [ new ProviderState('Test State') ])
    def interaction2 = new RequestResponseInteraction(description: 'Interaction 2')
    def pact = new RequestResponsePact(new Provider(), new Consumer(), [ interaction1, interaction2 ])

    def clazz = new TestClass(InteractionRunnerTestClass)
    def runner = Spy(InteractionRunner, constructorArgs: [clazz, pact, UnknownPactSource.INSTANCE])

    when:
    runner.run([:] as RunNotifier)

    then:
    0 * runner.reportVerificationResults(false)
  }

  @RestoreSystemProperties
  def 'publish a failed verification result if any before step fails and publishing is enabled'() {
    given:
    System.setProperty('pact.verifier.publishResults', 'true')
    def interaction1 = new RequestResponseInteraction(description: 'Interaction 1',
      providerStates: [ new ProviderState('Test State') ])
    def interaction2 = new RequestResponseInteraction(description: 'Interaction 2')
    def pact = new RequestResponsePact(new Provider(), new Consumer(), [ interaction1, interaction2 ])

    def clazz = new TestClass(InteractionRunnerTestClass)
    def runner = Spy(InteractionRunner, constructorArgs: [clazz, pact, UnknownPactSource.INSTANCE])

    when:
    runner.run([:] as RunNotifier)

    then:
    1 * runner.reportVerificationResults(false)
>>>>>>> 884b9dda
  }

}<|MERGE_RESOLUTION|>--- conflicted
+++ resolved
@@ -7,6 +7,7 @@
 import au.com.dius.pact.model.RequestResponseInteraction
 import au.com.dius.pact.model.RequestResponsePact
 import au.com.dius.pact.model.UnknownPactSource
+import au.com.dius.pact.provider.VerificationReporter
 import au.com.dius.pact.provider.junit.target.HttpTarget
 import au.com.dius.pact.provider.junit.target.Target
 import au.com.dius.pact.provider.junit.target.TestTarget
@@ -23,24 +24,68 @@
     public final Target target = new HttpTarget(8332)
   }
 
+  private clazz
+  private reporter
+
+  def setup() {
+    clazz = new TestClass(InteractionRunnerTestClass)
+    reporter = Mock(VerificationReporter)
+  }
+
   def 'do not publish verification results if any interactions have been filtered'() {
     given:
     def interaction1 = new RequestResponseInteraction(description: 'Interaction 1')
     def interaction2 = new RequestResponseInteraction(description: 'Interaction 2')
     def pact = new RequestResponsePact(new Provider(), new Consumer(), [ interaction1, interaction2 ])
 
-    def clazz = new TestClass(InteractionRunnerTestClass)
     def filteredPact = new FilteredPact(pact, { it.description == 'Interaction 1' })
-    def runner = Spy(InteractionRunner, constructorArgs: [clazz, filteredPact, UnknownPactSource.INSTANCE])
+    def runner = new InteractionRunner(clazz, filteredPact, UnknownPactSource.INSTANCE)
+    runner.verificationReporter = reporter
+    reporter.publishingResultsDisabled() >> false
 
     when:
     runner.run([:] as RunNotifier)
 
     then:
-    0 * runner.reportVerificationResults(false)
+    0 * reporter.reportResults
   }
 
-<<<<<<< HEAD
+  def 'do not publish verification results if any before step fails and publishing is not enabled'() {
+    given:
+    def interaction1 = new RequestResponseInteraction(description: 'Interaction 1',
+      providerStates: [ new ProviderState('Test State') ])
+    def interaction2 = new RequestResponseInteraction(description: 'Interaction 2')
+    def pact = new RequestResponsePact(new Provider(), new Consumer(), [ interaction1, interaction2 ])
+
+    def runner = new InteractionRunner(clazz, pact, UnknownPactSource.INSTANCE)
+    runner.verificationReporter = reporter
+    reporter.publishingResultsDisabled() >> true
+
+    when:
+    runner.run([:] as RunNotifier)
+
+    then:
+    0 * reporter.reportResults(_, false, _, _)
+  }
+
+  def 'publish a failed verification result if any before step fails and publishing is enabled'() {
+    given:
+    def interaction1 = new RequestResponseInteraction(description: 'Interaction 1',
+      providerStates: [ new ProviderState('Test State') ])
+    def interaction2 = new RequestResponseInteraction(description: 'Interaction 2')
+    def pact = new RequestResponsePact(new Provider(), new Consumer(), [ interaction1, interaction2 ])
+
+    def runner = new InteractionRunner(clazz, pact, UnknownPactSource.INSTANCE)
+    runner.verificationReporter = reporter
+    reporter.publishingResultsDisabled() >> false
+
+    when:
+    runner.run([:] as RunNotifier)
+
+    then:
+    1 * reporter.reportResults(_, false, _, _)
+  }
+
   @RestoreSystemProperties
   def 'provider version trims -SNAPSHOT'() {
     given:
@@ -48,7 +93,6 @@
     def interaction1 = new RequestResponseInteraction(description: 'Interaction 1')
     def pact = new RequestResponsePact(new Provider(), new Consumer(), [ interaction1 ])
 
-    def clazz = new TestClass(InteractionRunnerTestClass)
     def filteredPact = new FilteredPact(pact, { it.description == 'Interaction 1' })
     def runner = new InteractionRunner(clazz, filteredPact, UnknownPactSource.INSTANCE)
 
@@ -78,46 +122,11 @@
 
     // Property not present
     when:
+    System.clearProperty('pact.provider.version.trimSnapshot')
     providerVersion = runner.providerVersion()
 
     then:
     providerVersion == '1.0.0-SNAPSHOT-wn23jhd'
-=======
-  def 'do not publish verification results if any before step fails and publishing is not enabled'() {
-    given:
-    def interaction1 = new RequestResponseInteraction(description: 'Interaction 1',
-      providerStates: [ new ProviderState('Test State') ])
-    def interaction2 = new RequestResponseInteraction(description: 'Interaction 2')
-    def pact = new RequestResponsePact(new Provider(), new Consumer(), [ interaction1, interaction2 ])
-
-    def clazz = new TestClass(InteractionRunnerTestClass)
-    def runner = Spy(InteractionRunner, constructorArgs: [clazz, pact, UnknownPactSource.INSTANCE])
-
-    when:
-    runner.run([:] as RunNotifier)
-
-    then:
-    0 * runner.reportVerificationResults(false)
-  }
-
-  @RestoreSystemProperties
-  def 'publish a failed verification result if any before step fails and publishing is enabled'() {
-    given:
-    System.setProperty('pact.verifier.publishResults', 'true')
-    def interaction1 = new RequestResponseInteraction(description: 'Interaction 1',
-      providerStates: [ new ProviderState('Test State') ])
-    def interaction2 = new RequestResponseInteraction(description: 'Interaction 2')
-    def pact = new RequestResponsePact(new Provider(), new Consumer(), [ interaction1, interaction2 ])
-
-    def clazz = new TestClass(InteractionRunnerTestClass)
-    def runner = Spy(InteractionRunner, constructorArgs: [clazz, pact, UnknownPactSource.INSTANCE])
-
-    when:
-    runner.run([:] as RunNotifier)
-
-    then:
-    1 * runner.reportVerificationResults(false)
->>>>>>> 884b9dda
   }
 
 }