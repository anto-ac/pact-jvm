package au.com.dius.pact.provider.junit;

import au.com.dius.pact.model.Interaction;
import au.com.dius.pact.model.RequestResponsePact;
import au.com.dius.pact.provider.junit.target.Target;
import au.com.dius.pact.provider.junit.target.TestClassAwareTarget;
import au.com.dius.pact.provider.junit.target.TestTarget;
import org.apache.commons.lang3.ArrayUtils;
import org.apache.http.HttpRequest;
import org.junit.After;
import org.junit.Before;
import org.junit.Rule;
import org.junit.internal.runners.model.ReflectiveCallable;
import org.junit.internal.runners.statements.Fail;
import org.junit.internal.runners.statements.RunAfters;
import org.junit.internal.runners.statements.RunBefores;
import org.junit.rules.RunRules;
import org.junit.rules.TestRule;
import org.junit.runner.Description;
import org.junit.runner.Runner;
import org.junit.runner.notification.Failure;
import org.junit.runner.notification.RunNotifier;
import org.junit.runners.model.FrameworkField;
import org.junit.runners.model.FrameworkMethod;
import org.junit.runners.model.InitializationError;
import org.junit.runners.model.Statement;
import org.junit.runners.model.TestClass;

import java.lang.annotation.Annotation;
import java.util.ArrayList;
import java.util.List;
import java.util.concurrent.ConcurrentHashMap;

import static org.junit.internal.runners.rules.RuleMemberValidator.RULE_METHOD_VALIDATOR;
import static org.junit.internal.runners.rules.RuleMemberValidator.RULE_VALIDATOR;

/**
 * Internal class to support pact test running
 * <p>
 * Developed with {@link org.junit.runners.BlockJUnit4ClassRunner} in mind
 */
class InteractionRunner extends Runner {
    private final TestClass testClass;
    private final RequestResponsePact pact;

    private final ConcurrentHashMap<Interaction, Description> childDescriptions =
      new ConcurrentHashMap<Interaction, Description>();

    public InteractionRunner(final TestClass testClass, final RequestResponsePact pact) throws InitializationError {
        this.testClass = testClass;
        this.pact = pact;

        validate();
    }

    @Override
    public Description getDescription() {
<<<<<<< HEAD
        final Description description = Description.createSuiteDescription(pact.getConsumer().getName());
        for (Interaction i: pact.getInteractions()) {
=======
        final Description description = Description.createSuiteDescription(testClass.getJavaClass());
        for (RequestResponseInteraction i: pact.getInteractions()) {
>>>>>>> 0bb92d24
            description.addChild(describeChild(i));
        }
        return description;
    }

<<<<<<< HEAD
    protected Description describeChild(final Interaction interaction) {
        if (!childDescriptions.containsKey(interaction)) {
            childDescriptions.put(interaction, Description.createTestDescription(pact.getConsumer().getName(),
                interaction.getDescription()));
        }
        return childDescriptions.get(interaction);
=======
    protected Description describeChild(final RequestResponseInteraction interaction) {
      if (!childDescriptions.containsKey(interaction)) {
          childDescriptions.put(interaction, Description.createTestDescription(testClass.getJavaClass(),
            pact.getConsumer().getName() + " - " + interaction.getDescription()));
      }
      return childDescriptions.get(interaction);
>>>>>>> 0bb92d24
    }

    // Validation
    protected void validate() throws InitializationError {
        final List<Throwable> errors = new ArrayList<Throwable>();

        validatePublicVoidNoArgMethods(Before.class, false, errors);
        validatePublicVoidNoArgMethods(After.class, false, errors);
        validatePublicVoidNoArgMethods(State.class, false, errors);
        validateConstructor(errors);
        validateTestTarget(errors);
        validateRules(errors);
        validateTargetRequestFilters(errors);

        if (!errors.isEmpty()) {
            throw new InitializationError(errors);
        }
    }

  private void validateTargetRequestFilters(final List<Throwable> errors) {
    for (FrameworkMethod method : testClass.getAnnotatedMethods(TargetRequestFilter.class)) {
        method.validatePublicVoid(false, errors);
        if (method.getMethod().getParameterTypes().length != 1) {
          errors.add(new Exception("Method " + method.getName() + " should take only a single HttpRequest parameter"));
        } else if (!HttpRequest.class.isAssignableFrom(method.getMethod().getParameterTypes()[0])) {
          errors.add(new Exception("Method " + method.getName() + " should take only a single HttpRequest parameter"));
        }
    }
  }

    protected void validatePublicVoidNoArgMethods(final Class<? extends Annotation> annotation, final boolean isStatic,
                                                  final List<Throwable> errors) {
        for (FrameworkMethod method: testClass.getAnnotatedMethods(annotation)) {
            method.validatePublicVoidNoArg(isStatic, errors);
        }
    }

    protected void validateConstructor(final List<Throwable> errors) {
        if (!hasOneConstructor()) {
            errors.add(new Exception("Test class should have exactly one public constructor"));
        }
        if (!testClass.isANonStaticInnerClass()
                && hasOneConstructor()
                && (testClass.getOnlyConstructor().getParameterTypes().length != 0)) {
            errors.add(new Exception("Test class should have exactly one public zero-argument constructor"));
        }
    }

    protected boolean hasOneConstructor() {
        return testClass.getJavaClass().getConstructors().length == 1;
    }

    protected void validateTestTarget(final List<Throwable> errors) {
        final List<FrameworkField> annotatedFields = testClass.getAnnotatedFields(TestTarget.class);
        if (annotatedFields.size() != 1) {
            errors.add(new Exception("Test class should have exactly one field annotated with " + TestTarget.class.getName()));
        } else if (!Target.class.isAssignableFrom(annotatedFields.get(0).getType())) {
            errors.add(new Exception("Field annotated with " + TestTarget.class.getName() + " should implement " + Target.class.getName() + " interface"));
        }
    }

    protected void validateRules(final List<Throwable> errors) {
        RULE_VALIDATOR.validate(testClass, errors);
        RULE_METHOD_VALIDATOR.validate(testClass, errors);
    }

    // Running
    public void run(final RunNotifier notifier) {
        for (final Interaction interaction : pact.getInteractions()) {
            final Description description = describeChild(interaction);
            notifier.fireTestStarted(description);
            try {
                interactionBlock(interaction).evaluate();
            } catch (final Throwable e) {
                notifier.fireTestFailure(new Failure(description, e));
            } finally {
                notifier.fireTestFinished(description);
            }
        }
    }

    protected Object createTest() throws Exception {
        return testClass.getOnlyConstructor().newInstance();
    }

    protected Statement interactionBlock(final Interaction interaction) {
        //1. prepare object
        //2. get Target
        //3. run Rule`s
        //4. run Before`s
        //5. run OnStateChange`s
        //6. run test
        //7. run After`s
        final Object test;
        try {
            test = new ReflectiveCallable() {
                @Override
                protected Object runReflectiveCall() throws Throwable {
                    return createTest();
                }
            }.run();
        } catch (Throwable e) {
            return new Fail(e);
        }
        final Target target = testClass.getAnnotatedFieldValues(test, TestTarget.class, Target.class).get(0);
        if (target instanceof TestClassAwareTarget) {
          ((TestClassAwareTarget) target).setTestClass(testClass, test);
        }

        Statement statement = new Statement() {
            @Override
            public void evaluate() throws Throwable {
                target.testInteraction(pact.getConsumer().getName(), interaction);
            }
        };
        statement = withStateChanges(interaction, test, statement);
        statement = withBefores(interaction, test, statement);
        statement = withRules(interaction, test, statement);
        statement = withAfters(interaction, test, statement);
        return statement;
    }

    protected Statement withStateChanges(final Interaction interaction, final Object target, final Statement statement) {
        if (interaction.getProviderState() != null && !interaction.getProviderState().isEmpty()) {
            final String state = interaction.getProviderState();
            final List<FrameworkMethod> onStateChange = new ArrayList<FrameworkMethod>();
            for (FrameworkMethod ann: testClass.getAnnotatedMethods(State.class)) {
                if (ArrayUtils.contains(ann.getAnnotation(State.class).value(), state)) {
                    onStateChange.add(ann);
                }
            }
            return onStateChange.isEmpty() ? statement : new RunBefores(statement, onStateChange, target);
        } else {
            return statement;
        }
    }

    protected Statement withBefores(final Interaction interaction, final Object target, final Statement statement) {
        final List<FrameworkMethod> befores = testClass.getAnnotatedMethods(Before.class);
        return befores.isEmpty() ? statement : new RunBefores(statement, befores, target);
    }

    protected Statement withAfters(final Interaction interaction, final Object target, final Statement statement) {
        final List<FrameworkMethod> afters = testClass.getAnnotatedMethods(After.class);
        return afters.isEmpty() ? statement : new RunAfters(statement, afters, target);
    }

    protected Statement withRules(final Interaction interaction, final Object target, final Statement statement) {
        final List<TestRule> testRules = testClass.getAnnotatedMethodValues(target, Rule.class, TestRule.class);
        testRules.addAll(testClass.getAnnotatedFieldValues(target, Rule.class, TestRule.class));
        return testRules.isEmpty() ? statement : new RunRules(statement, testRules, describeChild(interaction));
    }
}<|MERGE_RESOLUTION|>--- conflicted
+++ resolved
@@ -1,6 +1,6 @@
 package au.com.dius.pact.provider.junit;
 
-import au.com.dius.pact.model.Interaction;
+import au.com.dius.pact.model.RequestResponseInteraction;
 import au.com.dius.pact.model.RequestResponsePact;
 import au.com.dius.pact.provider.junit.target.Target;
 import au.com.dius.pact.provider.junit.target.TestClassAwareTarget;
@@ -43,8 +43,7 @@
     private final TestClass testClass;
     private final RequestResponsePact pact;
 
-    private final ConcurrentHashMap<Interaction, Description> childDescriptions =
-      new ConcurrentHashMap<Interaction, Description>();
+    private final ConcurrentHashMap<RequestResponseInteraction, Description> childDescriptions = new ConcurrentHashMap<RequestResponseInteraction, Description>();
 
     public InteractionRunner(final TestClass testClass, final RequestResponsePact pact) throws InitializationError {
         this.testClass = testClass;
@@ -55,33 +54,19 @@
 
     @Override
     public Description getDescription() {
-<<<<<<< HEAD
-        final Description description = Description.createSuiteDescription(pact.getConsumer().getName());
-        for (Interaction i: pact.getInteractions()) {
-=======
         final Description description = Description.createSuiteDescription(testClass.getJavaClass());
         for (RequestResponseInteraction i: pact.getInteractions()) {
->>>>>>> 0bb92d24
             description.addChild(describeChild(i));
         }
         return description;
     }
 
-<<<<<<< HEAD
-    protected Description describeChild(final Interaction interaction) {
-        if (!childDescriptions.containsKey(interaction)) {
-            childDescriptions.put(interaction, Description.createTestDescription(pact.getConsumer().getName(),
-                interaction.getDescription()));
-        }
-        return childDescriptions.get(interaction);
-=======
     protected Description describeChild(final RequestResponseInteraction interaction) {
       if (!childDescriptions.containsKey(interaction)) {
           childDescriptions.put(interaction, Description.createTestDescription(testClass.getJavaClass(),
             pact.getConsumer().getName() + " - " + interaction.getDescription()));
       }
       return childDescriptions.get(interaction);
->>>>>>> 0bb92d24
     }
 
     // Validation
@@ -150,7 +135,7 @@
 
     // Running
     public void run(final RunNotifier notifier) {
-        for (final Interaction interaction : pact.getInteractions()) {
+        for (final RequestResponseInteraction interaction : pact.getInteractions()) {
             final Description description = describeChild(interaction);
             notifier.fireTestStarted(description);
             try {
@@ -167,7 +152,7 @@
         return testClass.getOnlyConstructor().newInstance();
     }
 
-    protected Statement interactionBlock(final Interaction interaction) {
+    protected Statement interactionBlock(final RequestResponseInteraction interaction) {
         //1. prepare object
         //2. get Target
         //3. run Rule`s
@@ -204,7 +189,7 @@
         return statement;
     }
 
-    protected Statement withStateChanges(final Interaction interaction, final Object target, final Statement statement) {
+    protected Statement withStateChanges(final RequestResponseInteraction interaction, final Object target, final Statement statement) {
         if (interaction.getProviderState() != null && !interaction.getProviderState().isEmpty()) {
             final String state = interaction.getProviderState();
             final List<FrameworkMethod> onStateChange = new ArrayList<FrameworkMethod>();
@@ -219,17 +204,17 @@
         }
     }
 
-    protected Statement withBefores(final Interaction interaction, final Object target, final Statement statement) {
+    protected Statement withBefores(final RequestResponseInteraction interaction, final Object target, final Statement statement) {
         final List<FrameworkMethod> befores = testClass.getAnnotatedMethods(Before.class);
         return befores.isEmpty() ? statement : new RunBefores(statement, befores, target);
     }
 
-    protected Statement withAfters(final Interaction interaction, final Object target, final Statement statement) {
+    protected Statement withAfters(final RequestResponseInteraction interaction, final Object target, final Statement statement) {
         final List<FrameworkMethod> afters = testClass.getAnnotatedMethods(After.class);
         return afters.isEmpty() ? statement : new RunAfters(statement, afters, target);
     }
 
-    protected Statement withRules(final Interaction interaction, final Object target, final Statement statement) {
+    protected Statement withRules(final RequestResponseInteraction interaction, final Object target, final Statement statement) {
         final List<TestRule> testRules = testClass.getAnnotatedMethodValues(target, Rule.class, TestRule.class);
         testRules.addAll(testClass.getAnnotatedFieldValues(target, Rule.class, TestRule.class));
         return testRules.isEmpty() ? statement : new RunRules(statement, testRules, describeChild(interaction));
