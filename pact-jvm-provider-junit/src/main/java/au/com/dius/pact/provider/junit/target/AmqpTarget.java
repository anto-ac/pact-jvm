package au.com.dius.pact.provider.junit.target;

import au.com.dius.pact.model.Interaction;
import au.com.dius.pact.model.Pact;
import au.com.dius.pact.provider.ConsumerInfo;
import au.com.dius.pact.provider.PactVerification;
import au.com.dius.pact.provider.ProviderInfo;
import au.com.dius.pact.provider.ProviderVerifier;
import au.com.dius.pact.provider.junit.Provider;
import org.codehaus.groovy.runtime.MethodClosure;
import org.slf4j.Logger;
import org.slf4j.LoggerFactory;

import java.net.URL;
import java.net.URLClassLoader;
<<<<<<< HEAD
import java.util.ArrayList;
=======
import java.util.Collections;
>>>>>>> e5d6d423
import java.util.HashMap;
import java.util.List;
import java.util.Map;

/**
 * Out-of-the-box implementation of {@link Target},
 * that run {@link Interaction} against message pact and verify response
 */
public class AmqpTarget extends BaseTarget {
<<<<<<< HEAD
  private static final Logger LOGGER = LoggerFactory.getLogger(AmqpTarget.class);
=======
  private List<String> packagesToScan = Collections.emptyList();

  public AmqpTarget() { }

  /**
   * Initialises the AMPQ target with the list of packages to scan
   * @param packagesToScan List of JVM packages
   */
  public AmqpTarget(List<String> packagesToScan) {
    this.packagesToScan = packagesToScan;
  }
>>>>>>> e5d6d423

  /**
     * {@inheritDoc}
     */
    @Override
    public void testInteraction(final String consumerName, final Interaction interaction) {
      ProviderInfo provider = getProviderInfo();
      ConsumerInfo consumer = new ConsumerInfo(consumerName);
      ProviderVerifier verifier = setupVerifier(interaction, provider, consumer);

      Map<String, Object> failures = new HashMap<>();
      verifier.verifyResponseByInvokingProviderMethods(provider, consumer, interaction, interaction.getDescription(),
        failures);

      try {
        if (!failures.isEmpty()) {
          verifier.displayFailures(failures);
          throw getAssertionError(failures);
        }
      } finally {
        verifier.finialiseReports();
      }
    }

    ProviderVerifier setupVerifier(Interaction interaction, ProviderInfo provider,
                                         ConsumerInfo consumer) {
    ProviderVerifier verifier = new ProviderVerifier();
    verifier.setProjectClasspath(new MethodClosure(this, "getClassPathUrls"));

    setupReporters(verifier, provider.getName(), interaction.getDescription());

    verifier.initialiseReporters(provider);
    verifier.reportVerificationForConsumer(consumer, provider);

    if (interaction.getProviderState() != null) {
      verifier.reportStateForInteraction(interaction.getProviderState(), provider, consumer, true);
    }

    verifier.reportInteractionDescription(interaction);

    return verifier;
  }

  private URL[] getClassPathUrls() {
    return ((URLClassLoader)ClassLoader.getSystemClassLoader()).getURLs();
  }

  ProviderInfo getProviderInfo() {
<<<<<<< HEAD
      Provider provider = testClass.getAnnotation(Provider.class);
      final ProviderInfo providerInfo = new ProviderInfo(provider.value());
      providerInfo.setVerificationType(PactVerification.ANNOTATED_METHOD);

      PactBroker annotation = testClass.getAnnotation(PactBroker.class);
      PactFolder folder = testClass.getAnnotation(PactFolder.class);
      if(annotation != null && annotation.host() != null) {
        List list = providerInfo.hasPactsFromPactBroker(annotation.protocol() + "://" + annotation.host() + (annotation.port() != null ? ":" + annotation.port() : ""));
        providerInfo.setConsumers(list);
      } else if (folder != null && folder.value() != null) {
        try {
          PactFolderLoader folderLoader = new PactFolderLoader(folder);
          List<ConsumerInfo> list = new ArrayList<>();
          for (Pact pact: folderLoader.load(providerInfo.getName())) {
            list.add(new ConsumerInfo(pact.getConsumer().getName()));
          }
          providerInfo.setConsumers(list);
        } catch (IOException e) {
          LOGGER.warn("Failed to load pact files from " + folder.value(), e);
        }
      }

=======
    Provider provider = testClass.getAnnotation(Provider.class);
    ProviderInfo providerInfo = new ProviderInfo(provider.value());
    providerInfo.setVerificationType(PactVerification.ANNOTATED_METHOD);
    providerInfo.setPackagesToScan(packagesToScan);
>>>>>>> e5d6d423
    return providerInfo;
  }
}<|MERGE_RESOLUTION|>--- conflicted
+++ resolved
@@ -1,23 +1,16 @@
 package au.com.dius.pact.provider.junit.target;
 
 import au.com.dius.pact.model.Interaction;
-import au.com.dius.pact.model.Pact;
 import au.com.dius.pact.provider.ConsumerInfo;
 import au.com.dius.pact.provider.PactVerification;
 import au.com.dius.pact.provider.ProviderInfo;
 import au.com.dius.pact.provider.ProviderVerifier;
 import au.com.dius.pact.provider.junit.Provider;
 import org.codehaus.groovy.runtime.MethodClosure;
-import org.slf4j.Logger;
-import org.slf4j.LoggerFactory;
 
 import java.net.URL;
 import java.net.URLClassLoader;
-<<<<<<< HEAD
-import java.util.ArrayList;
-=======
 import java.util.Collections;
->>>>>>> e5d6d423
 import java.util.HashMap;
 import java.util.List;
 import java.util.Map;
@@ -27,9 +20,6 @@
  * that run {@link Interaction} against message pact and verify response
  */
 public class AmqpTarget extends BaseTarget {
-<<<<<<< HEAD
-  private static final Logger LOGGER = LoggerFactory.getLogger(AmqpTarget.class);
-=======
   private List<String> packagesToScan = Collections.emptyList();
 
   public AmqpTarget() { }
@@ -41,7 +31,6 @@
   public AmqpTarget(List<String> packagesToScan) {
     this.packagesToScan = packagesToScan;
   }
->>>>>>> e5d6d423
 
   /**
      * {@inheritDoc}
@@ -90,35 +79,10 @@
   }
 
   ProviderInfo getProviderInfo() {
-<<<<<<< HEAD
-      Provider provider = testClass.getAnnotation(Provider.class);
-      final ProviderInfo providerInfo = new ProviderInfo(provider.value());
-      providerInfo.setVerificationType(PactVerification.ANNOTATED_METHOD);
-
-      PactBroker annotation = testClass.getAnnotation(PactBroker.class);
-      PactFolder folder = testClass.getAnnotation(PactFolder.class);
-      if(annotation != null && annotation.host() != null) {
-        List list = providerInfo.hasPactsFromPactBroker(annotation.protocol() + "://" + annotation.host() + (annotation.port() != null ? ":" + annotation.port() : ""));
-        providerInfo.setConsumers(list);
-      } else if (folder != null && folder.value() != null) {
-        try {
-          PactFolderLoader folderLoader = new PactFolderLoader(folder);
-          List<ConsumerInfo> list = new ArrayList<>();
-          for (Pact pact: folderLoader.load(providerInfo.getName())) {
-            list.add(new ConsumerInfo(pact.getConsumer().getName()));
-          }
-          providerInfo.setConsumers(list);
-        } catch (IOException e) {
-          LOGGER.warn("Failed to load pact files from " + folder.value(), e);
-        }
-      }
-
-=======
     Provider provider = testClass.getAnnotation(Provider.class);
     ProviderInfo providerInfo = new ProviderInfo(provider.value());
     providerInfo.setVerificationType(PactVerification.ANNOTATED_METHOD);
     providerInfo.setPackagesToScan(packagesToScan);
->>>>>>> e5d6d423
     return providerInfo;
   }
 }