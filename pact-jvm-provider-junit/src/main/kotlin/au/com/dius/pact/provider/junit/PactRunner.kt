package au.com.dius.pact.provider.junit

import au.com.dius.pact.model.Interaction
import au.com.dius.pact.model.Pact
import au.com.dius.pact.provider.junit.JUnitProviderTestSupport.filterPactsByAnnotations
import au.com.dius.pact.provider.junit.loader.NoPactsFoundException
import au.com.dius.pact.provider.junit.loader.PactBroker
import au.com.dius.pact.provider.junit.loader.PactFolder
import au.com.dius.pact.provider.junit.loader.PactLoader
import au.com.dius.pact.provider.junit.loader.PactSource
import au.com.dius.pact.provider.junit.sysprops.SystemPropertyResolver
import au.com.dius.pact.provider.junit.target.HttpTarget
import au.com.dius.pact.provider.junit.target.Target
import au.com.dius.pact.provider.junit.target.TestTarget
import groovy.json.JsonException
import mu.KLogging
import org.junit.Ignore
import org.junit.runner.notification.RunNotifier
import org.junit.runners.ParentRunner
import org.junit.runners.model.InitializationError
import org.junit.runners.model.TestClass
import java.io.IOException
import kotlin.reflect.full.createInstance
import kotlin.reflect.full.findAnnotation

/**
 * JUnit Runner runs pacts against provider
 * To set up name of tested provider use [Provider] annotation
 * To point on pact's source use [PactBroker], [PactFolder] or [PactSource] annotations
 *
 *
 * To point provider for testing use combination of [Target] interface and [TestTarget] annotation
 * There is out-of-the-box implementation of [Target]:
 * [HttpTarget] that will play interaction from pacts as http request and check http responses
 *
 *
 * Runner supports:
 * - [org.junit.BeforeClass], [org.junit.AfterClass] and [org.junit.ClassRule] annotations,
 * that will be run once - before/after whole contract test suite
 *
 *
 * - [org.junit.Before], [org.junit.After] and [org.junit.Rule] annotations,
 * that will be run before/after each test of interaction
 * **WARNING:** please note, that only [org.junit.rules.TestRule] is possible to use with this runner,
 * i.e. [org.junit.rules.MethodRule] **IS NOT supported**
 *
 *
 * - [State] - before each interaction that require state change,
 * all methods annotated by [State] with appropriate state listed will be invoked
 */
open class PactRunner<I>(clazz: Class<*>) : ParentRunner<InteractionRunner<I>>(clazz) where I: Interaction {

<<<<<<< HEAD
  private val child = mutableListOf<InteractionRunner<I>>()
=======
  private val child = mutableListOf<InteractionRunner>()
  private var valueResolver = SystemPropertyResolver()
>>>>>>> b7d8332a

  init {
    if (clazz.getAnnotation(Ignore::class.java) != null) {
      logger.info("Ignore annotation detected, exiting")
    } else {

      val providerInfo = clazz.getAnnotation(Provider::class.java) ?: throw InitializationError(
              "Provider name should be specified by using ${Provider::class.java.name} annotation")
      val serviceName = providerInfo.value

      val consumerInfo = clazz.getAnnotation(Consumer::class.java)
      val consumerName = consumerInfo?.value

      val testClass = TestClass(clazz)
      val ignoreNoPactsToVerify = clazz.getAnnotation(IgnoreNoPactsToVerify::class.java)
      val ignoreIoErrors = try {
        valueResolver.resolveValue(ignoreNoPactsToVerify?.ignoreIoErrors)
      } catch (e: RuntimeException) {
        logger.debug(e) { "Failed to resolve property value" }
        ignoreNoPactsToVerify?.ignoreIoErrors
      } ?: "false"

      val pactLoader = getPactSource(testClass)
<<<<<<< HEAD
      val pacts = try {
        filterPacts(pactLoader.load(serviceName)
=======

      try {
        pacts = filterPacts(pactLoader.load(serviceName)
>>>>>>> b7d8332a
          .filter { p -> consumerName == null || p.consumer.name == consumerName } as List<Pact<I>>)
      } catch (e: IOException) {
        if (ignoreIoErrors == "true") {
          logger.warn { "\n" + WARNING_ON_IGNORED_IOERROR.trimIndent() }
          logger.debug(e) { "Failed to load pact files" }
        } else {
          throw InitializationError(e)
        }
      } catch (e: JsonException) {
        if (ignoreIoErrors == "true") {
          logger.warn { "\n" + WARNING_ON_IGNORED_IOERROR.trimIndent() }
          logger.debug(e) { "Failed to load pact files" }
        } else {
          throw InitializationError(e)
        }
      } catch (e: NoPactsFoundException) {
        logger.debug(e) { "No pacts found" }
        emptyList<Pact<I>>()
      }

<<<<<<< HEAD
      if (pacts.isEmpty()) {
        if (clazz.isAnnotationPresent(IgnoreNoPactsToVerify::class.java)) {
=======
      if (pacts == null || pacts.isEmpty()) {
        if (ignoreNoPactsToVerify != null) {
>>>>>>> b7d8332a
          logger.warn { "Did not find any pact files for provider ${providerInfo.value}" }
        } else {
          throw InitializationError("Did not find any pact files for provider ${providerInfo.value}")
        }
      }

      setupInteractionRunners(testClass, pacts, pactLoader)
    }
  }

  protected open fun setupInteractionRunners(testClass: TestClass, pacts: List<Pact<I>>, pactLoader: PactLoader) {
    for (pact in pacts) {
      this.child.add(newInteractionRunner(testClass, pact, pactLoader.pactSource))
    }
  }

  protected open fun newInteractionRunner(
    testClass: TestClass,
    pact: Pact<I>,
    pactSource: au.com.dius.pact.model.PactSource
  ): InteractionRunner<I> {
    return InteractionRunner(testClass, pact, pactSource)
  }

  protected open fun filterPacts(pacts: List<Pact<I>>): List<Pact<I>> {
    return filterPactsByAnnotations(pacts, testClass.javaClass)
  }

  override fun getChildren() = child

  override fun describeChild(child: InteractionRunner<I>) = child.description

  override fun runChild(interaction: InteractionRunner<I>, notifier: RunNotifier) {
    interaction.run(notifier)
  }

  protected open fun getPactSource(clazz: TestClass): PactLoader {
    val pactSource = clazz.getAnnotation(PactSource::class.java)
    val pactLoaders = clazz.annotations
      .filter { annotation -> annotation.annotationClass.findAnnotation<PactSource>() != null }
    if ((if (pactSource == null) 0 else 1) + pactLoaders.size != 1) {
      throw InitializationError("Exactly one pact source should be set")
    }

    try {
      if (pactSource != null) {
        val pactLoaderClass = pactSource.value
        return try {
          // Checks if there is a constructor with one argument of type Class.
          val constructorWithClass = pactLoaderClass.java.getDeclaredConstructor(Class::class.java)
          if (constructorWithClass != null) {
            constructorWithClass.isAccessible = true
            constructorWithClass.newInstance(clazz.javaClass)
          } else {
            pactLoaderClass.createInstance()
          }
        } catch (e: NoSuchMethodException) {
          logger.error(e) { e.message }
          pactLoaderClass.createInstance()
        }
      } else {
        val annotation = pactLoaders.first()
        return annotation.annotationClass.findAnnotation<PactSource>()!!.value.java
          .getConstructor(annotation.annotationClass.java).newInstance(annotation)
      }
    } catch (e: ReflectiveOperationException) {
      logger.error(e) { "Error while creating pact source" }
      throw InitializationError(e)
    }
  }

  companion object : KLogging() {
    const val WARNING_ON_IGNORED_IOERROR = """
         ---------------------------------------------------------------------------
         | WARNING! Ignoring IO Exception received when loading Pact files as      |
         | WARNING! the @IgnoreNoPactsToVerify annotation is present and           |
         | WARNING! ignoreIoErrors is set to true. Make sure this is not happening |
         | WARNING! on your CI server, as this could result in your build passing  |
         | WARNING! with no providers having been verified due to a configuration  |
         | WARNING! error.                                                         |
         -------------------------------------------------------------------------"""
  }
}<|MERGE_RESOLUTION|>--- conflicted
+++ resolved
@@ -8,10 +8,10 @@
 import au.com.dius.pact.provider.junit.loader.PactFolder
 import au.com.dius.pact.provider.junit.loader.PactLoader
 import au.com.dius.pact.provider.junit.loader.PactSource
-import au.com.dius.pact.provider.junit.sysprops.SystemPropertyResolver
 import au.com.dius.pact.provider.junit.target.HttpTarget
 import au.com.dius.pact.provider.junit.target.Target
 import au.com.dius.pact.provider.junit.target.TestTarget
+import au.com.dius.pact.support.expressions.SystemPropertyResolver
 import groovy.json.JsonException
 import mu.KLogging
 import org.junit.Ignore
@@ -50,12 +50,8 @@
  */
 open class PactRunner<I>(clazz: Class<*>) : ParentRunner<InteractionRunner<I>>(clazz) where I: Interaction {
 
-<<<<<<< HEAD
   private val child = mutableListOf<InteractionRunner<I>>()
-=======
-  private val child = mutableListOf<InteractionRunner>()
   private var valueResolver = SystemPropertyResolver()
->>>>>>> b7d8332a
 
   init {
     if (clazz.getAnnotation(Ignore::class.java) != null) {
@@ -79,19 +75,14 @@
       } ?: "false"
 
       val pactLoader = getPactSource(testClass)
-<<<<<<< HEAD
       val pacts = try {
         filterPacts(pactLoader.load(serviceName)
-=======
-
-      try {
-        pacts = filterPacts(pactLoader.load(serviceName)
->>>>>>> b7d8332a
           .filter { p -> consumerName == null || p.consumer.name == consumerName } as List<Pact<I>>)
       } catch (e: IOException) {
         if (ignoreIoErrors == "true") {
           logger.warn { "\n" + WARNING_ON_IGNORED_IOERROR.trimIndent() }
           logger.debug(e) { "Failed to load pact files" }
+          emptyList<Pact<I>>()
         } else {
           throw InitializationError(e)
         }
@@ -99,6 +90,7 @@
         if (ignoreIoErrors == "true") {
           logger.warn { "\n" + WARNING_ON_IGNORED_IOERROR.trimIndent() }
           logger.debug(e) { "Failed to load pact files" }
+          emptyList<Pact<I>>()
         } else {
           throw InitializationError(e)
         }
@@ -107,13 +99,8 @@
         emptyList<Pact<I>>()
       }
 
-<<<<<<< HEAD
       if (pacts.isEmpty()) {
-        if (clazz.isAnnotationPresent(IgnoreNoPactsToVerify::class.java)) {
-=======
-      if (pacts == null || pacts.isEmpty()) {
         if (ignoreNoPactsToVerify != null) {
->>>>>>> b7d8332a
           logger.warn { "Did not find any pact files for provider ${providerInfo.value}" }
         } else {
           throw InitializationError("Did not find any pact files for provider ${providerInfo.value}")
