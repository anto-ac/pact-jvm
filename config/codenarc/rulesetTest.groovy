--- conflicted
+++ resolved
@@ -119,26 +119,6 @@
     StatelessSingleton
     ToStringReturnsNull
 
-<<<<<<< HEAD
-    // rulesets/dry.xml
-//    DuplicateListLiteral
-//    DuplicateMapLiteral
-//    DuplicateNumberLiteral
-//    DuplicateStringLiteral
-
-    // rulesets/enhanced.xml
-    CloneWithoutCloneable {
-        enabled = false
-    }
-    JUnitAssertEqualsConstantActualValue {
-        enabled = false
-    }
-    UnsafeImplementationAsMap {
-        enabled = false
-    }
-
-=======
->>>>>>> f6ff32a7
     // rulesets/exceptions.xml
     CatchArrayIndexOutOfBoundsException
     CatchError
