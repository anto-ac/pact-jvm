--- conflicted
+++ resolved
@@ -18,13 +18,8 @@
 task pluginDescriptor(type: Exec, dependsOn: [":pact-jvm-provider_${project.scalaVersion}:install",
                                               ':pact-jvm-model:install',
                                               ":pact-jvm-matchers_${project.scalaVersion}:install",
-<<<<<<< HEAD
                                               ':pact-jvm-pact-broker:install',
                                               ':pact-jvm-support:install']) {
-    String mvn = 'mvn'
-=======
-                                              ':pact-jvm-pact-broker:install']) {
->>>>>>> 4a1abe3d
     if (isWindows()) {
       commandLine 'mvn.bat', '-f', "${buildDir}/poms/pom.xml", '--settings',
         'src/main/resources/settings.xml', '-e', '-B', 'org.apache.maven.plugins:maven-plugin-plugin:3.5:descriptor'
