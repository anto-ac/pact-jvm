# fix lineendings in Windows
init:
  - git config --global core.autocrlf input

build: false

build_script:
<<<<<<< HEAD
  - set JAVA_HOME=C:\Program Files\Java\jdk11
  - java -version
  - gradlew --stacktrace --no-daemon -i check -x :consumer:pact-jvm-consumer-junit:clojureTest
=======
  - set JAVA_HOME=C:\Program Files\Java\jdk1.8.0
  - java -version
  - gradlew --version
  - gradlew --stacktrace --no-daemon -i check -x :pact-jvm-consumer-junit_2.12:clojureTest
>>>>>>> 08c45cf1
<|MERGE_RESOLUTION|>--- conflicted
+++ resolved
@@ -5,13 +5,7 @@
 build: false
 
 build_script:
-<<<<<<< HEAD
   - set JAVA_HOME=C:\Program Files\Java\jdk11
   - java -version
-  - gradlew --stacktrace --no-daemon -i check -x :consumer:pact-jvm-consumer-junit:clojureTest
-=======
-  - set JAVA_HOME=C:\Program Files\Java\jdk1.8.0
-  - java -version
   - gradlew --version
-  - gradlew --stacktrace --no-daemon -i check -x :pact-jvm-consumer-junit_2.12:clojureTest
->>>>>>> 08c45cf1
+  - gradlew --stacktrace --no-daemon -i check -x :consumer:pact-jvm-consumer-junit:clojureTest