name := "pact-consumer-jvm"

organization := "com.dius"

scalaVersion := "2.10.3"

resolvers ++= Seq("typesafe-releases" at "http://repo.typesafe.com/typesafe/releases",
				  "spray repo" at "http://repo.spray.io",
                  "Local Maven Repository" at "file://"+Path.userHome.absolutePath+"/.m2/repository")

libraryDependencies ++= Seq(
  "org.specs2"        %% "specs2"         % "2.2.3" % "test",
  "org.mockito"       % "mockito-all"     % "1.9.5" % "test",
  "junit"             % "junit"           % "4.11"  % "test",
  "io.spray"          %  "spray-can"      % "1.2.0",
  // Play ships 2.2.0, Spray 1.2.0 needs 2.2.3 these lines should overwrite it
      "com.typesafe.akka" %% "akka-testkit" % "2.2.3" % "test",
      "com.typesafe.akka" %% "akka-actor" % "2.2.3",
<<<<<<< HEAD
      "com.typesafe.akka" %% "akka-slf4j" % "2.2.3"
=======
      "com.typesafe.akka" %% "akka-slf4j" % "2.2.3",
  "com.novocode" % "junit-interface" % "0.9" % "test"
>>>>>>> a7c14425
)<|MERGE_RESOLUTION|>--- conflicted
+++ resolved
@@ -16,10 +16,6 @@
   // Play ships 2.2.0, Spray 1.2.0 needs 2.2.3 these lines should overwrite it
       "com.typesafe.akka" %% "akka-testkit" % "2.2.3" % "test",
       "com.typesafe.akka" %% "akka-actor" % "2.2.3",
-<<<<<<< HEAD
-      "com.typesafe.akka" %% "akka-slf4j" % "2.2.3"
-=======
       "com.typesafe.akka" %% "akka-slf4j" % "2.2.3",
-  "com.novocode" % "junit-interface" % "0.9" % "test"
->>>>>>> a7c14425
+      "com.novocode" % "junit-interface" % "0.9" % "test"
 )