package au.com.dius.pact.model.v3.messaging

import au.com.dius.pact.model.OptionalBody
<<<<<<< HEAD
import au.com.dius.pact.model.ProviderState
=======
>>>>>>> 6453b81d
import spock.lang.Ignore
import spock.lang.Specification
import spock.lang.Unroll

class MessageSpec extends Specification {

  def 'contentsAsBytes handles contents in string form'() {
      when:
      Message message = new Message(contents: OptionalBody.body('1 2 3 4'))

      then:
      message.contentsAsBytes() == '1 2 3 4'.bytes
  }

  def 'contentsAsBytes handles no contents'() {
      when:
      Message message = new Message(contents: OptionalBody.missing())

      then:
      message.contentsAsBytes() == []
  }

  def 'defaults to V3 provider state format when converting from a map'() {
    given:
    def map = [
      providerState: 'test state',
      providerStates: [
        [name: 'V3 state']
      ]
    ]

    when:
    Message message = Message.fromMap(map)

    then:
    message.providerState == 'V3 state'
    message.providerStates == [new ProviderState('V3 state')]
  }

  def 'falls back to V2 provider state format when converting from a map'() {
    given:
    def map = [providerState: 'test state']

    when:
    Message message = Message.fromMap(map)

    then:
    message.providerState == 'test state'
    message.providerStates == [new ProviderState('test state')]
  }

  def 'delegates to the matching rules to parse matchers'() {
    given:
    def json = [
      matchingRules: [
        'stuff': ['': [matchers: [ [match: 'type'] ] ] ]
      ]
    ]

    when:
    def message = Message.fromMap(json)

    then:
    !message.matchingRules.empty
    message.matchingRules.hasCategory('stuff')
  }

  def 'unique key test'() {
    expect:
    interaction1.uniqueKey() == interaction1.uniqueKey()
    interaction1.uniqueKey() == interaction2.uniqueKey()
    interaction1.uniqueKey() != interaction3.uniqueKey()
    interaction1.uniqueKey() != interaction4.uniqueKey()
    interaction1.uniqueKey() != interaction5.uniqueKey()
    interaction3.uniqueKey() != interaction4.uniqueKey()
    interaction3.uniqueKey() != interaction5.uniqueKey()
    interaction4.uniqueKey() != interaction5.uniqueKey()

    where:
    interaction1 = new Message('description 1+2')
    interaction2 = new Message('description 1+2')
    interaction3 = new Message('description 1+2', [new ProviderState('state 3')])
    interaction4 = new Message('description 4')
    interaction5 = new Message('description 4', [new ProviderState('state 5')])
  }

  def 'messages do not conflict if they have different states'() {
    expect:
    !message1.conflictsWith(message2)

    where:
    message1 = new Message('description', [new ProviderState('state')])
    message2 = new Message('description', [new ProviderState('state 2')])
  }

  def 'messages do not conflict if they have different descriptions'() {
    expect:
    !message1.conflictsWith(message2)

    where:
    message1 = new Message('description', [new ProviderState('state')])
    message2 = new Message('description 2', [new ProviderState('state')])
  }

  def 'messages do not conflict if they are identical'() {
    expect:
    !message1.conflictsWith(message2)

    where:
    message1 = new Message('description', [new ProviderState('state')], OptionalBody.body('1 2 3'))
    message2 = new Message('description', [new ProviderState('state')], OptionalBody.body('1 2 3'))
  }

<<<<<<< HEAD
  @Ignore('Disabled until a better implementation can be done for conflicts')
  def 'messages do not conflict if they have the same state and description but different bodies'() {
=======
  @Ignore('Message conflicts do not work with generated values')
  def 'messages do conflict if they have the same state and description but different bodies'() {
>>>>>>> 6453b81d
    expect:
    message1.conflictsWith(message2)

    where:
<<<<<<< HEAD
    message1 = new Message('description', [new ProviderState('state')], OptionalBody.body('1 2 3'))
    message2 = new Message('description', [new ProviderState('state')], OptionalBody.body('1 2 3 4'))
=======
    message1 = new Message('description', 'state', OptionalBody.body('1 2 3'), null, [contentType: 'text/plain'])
    message2 = new Message('description', 'state', OptionalBody.body('1 2 3 4'), null, [contentType: 'text/plain'])
  }

  @Unroll
  def 'message to map handles message content correctly'() {
    expect:
    message.toMap().contents == contents

    where:

    body                               | contentType                | contents
    '{"A": "Value A", "B": "Value B"}' | 'application/json'         | [A: 'Value A', B: 'Value B']
    '1 2 3 4'                          | 'text/plain'               | '1 2 3 4'
    new String([1, 2, 3, 4] as byte[]) | 'application/octet-stream' | 'AQIDBA=='

    message = new Message(contents: OptionalBody.body(body), metaData: [contentType: contentType])
>>>>>>> 6453b81d
  }

}<|MERGE_RESOLUTION|>--- conflicted
+++ resolved
@@ -1,10 +1,7 @@
 package au.com.dius.pact.model.v3.messaging
 
 import au.com.dius.pact.model.OptionalBody
-<<<<<<< HEAD
 import au.com.dius.pact.model.ProviderState
-=======
->>>>>>> 6453b81d
 import spock.lang.Ignore
 import spock.lang.Specification
 import spock.lang.Unroll
@@ -118,23 +115,14 @@
     message2 = new Message('description', [new ProviderState('state')], OptionalBody.body('1 2 3'))
   }
 
-<<<<<<< HEAD
-  @Ignore('Disabled until a better implementation can be done for conflicts')
-  def 'messages do not conflict if they have the same state and description but different bodies'() {
-=======
   @Ignore('Message conflicts do not work with generated values')
   def 'messages do conflict if they have the same state and description but different bodies'() {
->>>>>>> 6453b81d
     expect:
     message1.conflictsWith(message2)
 
     where:
-<<<<<<< HEAD
     message1 = new Message('description', [new ProviderState('state')], OptionalBody.body('1 2 3'))
     message2 = new Message('description', [new ProviderState('state')], OptionalBody.body('1 2 3 4'))
-=======
-    message1 = new Message('description', 'state', OptionalBody.body('1 2 3'), null, [contentType: 'text/plain'])
-    message2 = new Message('description', 'state', OptionalBody.body('1 2 3 4'), null, [contentType: 'text/plain'])
   }
 
   @Unroll
@@ -150,7 +138,6 @@
     new String([1, 2, 3, 4] as byte[]) | 'application/octet-stream' | 'AQIDBA=='
 
     message = new Message(contents: OptionalBody.body(body), metaData: [contentType: contentType])
->>>>>>> 6453b81d
   }
 
 }