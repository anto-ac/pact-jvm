--- conflicted
+++ resolved
@@ -2,10 +2,7 @@
 
 import au.com.dius.pact.model.OptionalBody
 import au.com.dius.pact.model.ProviderState
-<<<<<<< HEAD
-=======
 import spock.lang.Ignore
->>>>>>> e5d6d423
 import spock.lang.Specification
 import spock.lang.Unroll
 
@@ -25,51 +22,6 @@
 
       then:
       message.contentsAsBytes() == []
-  }
-
-  def 'defaults to V3 provider state format when converting from a map'() {
-    given:
-    def map = [
-      providerState: 'test state',
-      providerStates: [
-        [name: 'V3 state']
-      ]
-    ]
-
-    when:
-    Message message = Message.fromMap(map)
-
-    then:
-    message.providerState == 'V3 state'
-    message.providerStates == [new ProviderState('V3 state')]
-  }
-
-  def 'falls back to V2 provider state format when converting from a map'() {
-    given:
-    def map = [providerState: 'test state']
-
-    when:
-    Message message = Message.fromMap(map)
-
-    then:
-    message.providerState == 'test state'
-    message.providerStates == [new ProviderState('test state')]
-  }
-
-  def 'delegates to the matching rules to parse matchers'() {
-    given:
-    def json = [
-      matchingRules: [
-        'stuff': ['': [matchers: [ [match: 'type'] ] ] ]
-      ]
-    ]
-
-    when:
-    def message = Message.fromMap(json)
-
-    then:
-    !message.matchingRules.empty
-    message.matchingRules.hasCategory('stuff')
   }
 
   def 'defaults to V3 provider state format when converting from a map'() {
@@ -171,8 +123,6 @@
     where:
     message1 = new Message('description', [new ProviderState('state')], OptionalBody.body('1 2 3'))
     message2 = new Message('description', [new ProviderState('state')], OptionalBody.body('1 2 3 4'))
-<<<<<<< HEAD
-=======
   }
 
   @Unroll
@@ -188,7 +138,6 @@
     new String([1, 2, 3, 4] as byte[]) | 'application/octet-stream' | 'AQIDBA=='
 
     message = new Message(contents: OptionalBody.body(body), metaData: [contentType: contentType])
->>>>>>> e5d6d423
   }
 
 }