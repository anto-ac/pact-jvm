--- conflicted
+++ resolved
@@ -123,18 +123,13 @@
 
   def 'PactSerialiser must de-serialise pact'() {
     expect:
-<<<<<<< HEAD
-    pact == new RequestResponsePact(new Provider('test_provider'), new Consumer('test_consumer'),
-      [new RequestResponseInteraction('test interaction', [new ProviderState('test state')], request, response)])
-=======
     pact.provider == new Provider('test_provider')
     pact.consumer == new Consumer('test_consumer')
     pact.interactions.size() == 1
     pact.interactions[0].description == 'test interaction'
-    pact.interactions[0].providerState == 'test state'
+    pact.interactions[0].providerStates == [new ProviderState('test state')]
     pact.interactions[0].request == request
     pact.interactions[0].response == response
->>>>>>> 18189097
 
     where:
     pact = PactReader.loadPact(loadTestFile('test_pact.json'))
@@ -142,8 +137,14 @@
 
   def 'PactSerialiser must de-serialise V3 pact'() {
     expect:
-    pact == new RequestResponsePact(new Provider('test_provider'), new Consumer('test_consumer'),
-      [new RequestResponseInteraction('test interaction', [new ProviderState('test state')], request, response)])
+    pact.provider == new Provider('test_provider')
+    pact.consumer == new Consumer('test_consumer')
+    pact.interactions.size() == 1
+    pact.interactions[0].description == 'test interaction'
+    pact.interactions[0].providerStates == [
+      new ProviderState('test state', [name: 'Testy']), new ProviderState('test state 2', [name: 'Testy2'])]
+    pact.interactions[0].request == request
+    pact.interactions[0].response == response
 
     where:
     pact = PactReader.loadPact(loadTestFile('test_pact_v3.json'))
