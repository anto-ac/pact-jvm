package au.com.dius.pact.model

import org.json4s.{JValue, Diff}
import au.com.dius.pact.model.JsonDiff._
import org.json4s.JsonAST.JNothing

trait SharedMismatch {
  type Body = Option[JValue]
  type Headers = Map[String, String]
}

object RequestPartMismatch extends SharedMismatch {
  type Cookies = List[String]
  type Path = String
  type Method = String
}

object ResponsePartMismatch extends SharedMismatch {
  type Status = Int
}

import RequestPartMismatch._
import ResponsePartMismatch._

// Overlapping ADTs.  The body and headers can mismatch for both of them.
sealed trait RequestPartMismatch
sealed trait ResponsePartMismatch 

case class StatusMismatch(expected: Status, actual: Status) extends ResponsePartMismatch
case class HeaderMismatch(expected: Headers, actual: Headers) extends RequestPartMismatch with ResponsePartMismatch
case class BodyMismatch(diff: Diff) extends RequestPartMismatch with ResponsePartMismatch
case class CookieMismatch(expected: Cookies, actual: Cookies) extends RequestPartMismatch
case class PathMismatch(expected: Path, actual: Path) extends RequestPartMismatch
case class MethodMismatch(expected: Method, actual: Method) extends RequestPartMismatch


<<<<<<< HEAD
object Matching {
  
  def matchHeaders(expected: Option[Headers], actual: Option[Headers]): Option[HeaderMismatch] = {
    def compareHeaders(e: Map[String, String], a: Map[String, String]): Option[HeaderMismatch] = {
      if (e.keys forall a.contains) None 
      else Some(HeaderMismatch(e, a filterKeys e.contains))
=======
  def matchHeaders(expected: Headers, actual: Headers): MatchResult = {
    def compareHeaders(e: Map[String, String], a: Map[String, String]): MatchResult = {
      def compareByKey(key: String): Boolean = { a.contains(key) && e(key) == a(key) }
      if (e.keys forall compareByKey ) MatchFound
      else HeaderMismatch(Some(e), Some(a filterKeys e.contains))
>>>>>>> d38e40b6
    }
    compareHeaders(expected getOrElse Map(), actual getOrElse Map())
  }

  def matchCookie(expected: Option[Cookies], actual: Option[Cookies]): Option[CookieMismatch] = {
    def compareCookies(e: Cookies, a: Cookies) = {
      if (e forall a.contains) None 
      else Some(CookieMismatch(e, a))
    }
    compareCookies(expected getOrElse Nil, actual getOrElse Nil)
  }

  def matchMethod(expected: Method, actual: Method): Option[MethodMismatch] = {
    if(expected.equalsIgnoreCase(actual)) None
    else Some(MethodMismatch(expected, actual))
  }

  def matchBody(expected: Body, actual: Body, diffConfig: DiffConfig): Option[BodyMismatch] = {
    implicit val autoParse = JsonDiff.autoParse _
    val difference = (expected, actual) match {
      case (None, None) => noChange
      case (None, Some(b)) => if(diffConfig.structural) { noChange } else { added(b) }
      case (Some(a), None) => missing(a)
      case (Some(a), Some(b)) => diff(a, b, diffConfig)
    }
    if(difference == noChange) None
    else Some(BodyMismatch(difference))
  }

  def matchPath(expected: Path, actual: Path): Option[PathMismatch] = {
    val pathFilter = "http[s]*://([^/]*)"
    val replacedActual = actual.replaceFirst(pathFilter, "")
<<<<<<< HEAD
    if(expected == replacedActual) None
    else Some(PathMismatch(expected, replacedActual))
=======
    if(expected == replacedActual || replacedActual.matches(expected)) {
      MatchFound
    } else {
      PathMismatch(expected, replacedActual)
    }
>>>>>>> d38e40b6
  }
  
  def matchStatus(expected: Int, actual: Int): Option[StatusMismatch] = {
    if(expected == actual) None
    else Some(StatusMismatch(expected, actual))
  }
}<|MERGE_RESOLUTION|>--- conflicted
+++ resolved
@@ -34,20 +34,13 @@
 case class MethodMismatch(expected: Method, actual: Method) extends RequestPartMismatch
 
 
-<<<<<<< HEAD
 object Matching {
   
   def matchHeaders(expected: Option[Headers], actual: Option[Headers]): Option[HeaderMismatch] = {
     def compareHeaders(e: Map[String, String], a: Map[String, String]): Option[HeaderMismatch] = {
-      if (e.keys forall a.contains) None 
+      def actuallyFound(kv: (String, String)): Boolean = a.get(kv._1) == Some(kv._2)
+      if (e forall actuallyFound) None 
       else Some(HeaderMismatch(e, a filterKeys e.contains))
-=======
-  def matchHeaders(expected: Headers, actual: Headers): MatchResult = {
-    def compareHeaders(e: Map[String, String], a: Map[String, String]): MatchResult = {
-      def compareByKey(key: String): Boolean = { a.contains(key) && e(key) == a(key) }
-      if (e.keys forall compareByKey ) MatchFound
-      else HeaderMismatch(Some(e), Some(a filterKeys e.contains))
->>>>>>> d38e40b6
     }
     compareHeaders(expected getOrElse Map(), actual getOrElse Map())
   }
@@ -80,16 +73,11 @@
   def matchPath(expected: Path, actual: Path): Option[PathMismatch] = {
     val pathFilter = "http[s]*://([^/]*)"
     val replacedActual = actual.replaceFirst(pathFilter, "")
-<<<<<<< HEAD
-    if(expected == replacedActual) None
-    else Some(PathMismatch(expected, replacedActual))
-=======
     if(expected == replacedActual || replacedActual.matches(expected)) {
       MatchFound
     } else {
       PathMismatch(expected, replacedActual)
     }
->>>>>>> d38e40b6
   }
   
   def matchStatus(expected: Int, actual: Int): Option[StatusMismatch] = {
