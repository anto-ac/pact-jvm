package au.com.dius.pact.model

<<<<<<< HEAD
=======
import au.com.dius.pact.model.generators.Generators
>>>>>>> e5d6d423
import au.com.dius.pact.model.matchingrules.MatchingRules
import groovy.transform.Canonical

/**
 * Request made by a consumer to a provider
 */
@Canonical
class Request implements HttpPart {
  private static final String COOKIE_KEY = 'cookie'

  String method = 'GET'
  String path = '/'
  Map<String, List<String>> query = [:]
  Map<String, String> headers = [:]
  OptionalBody body = OptionalBody.missing()
  MatchingRules matchingRules = new MatchingRules()
<<<<<<< HEAD
=======
  Generators generators = new Generators()
>>>>>>> e5d6d423

  static Request fromMap(Map map) {
    new Request().with {
      method = map.method as String
      path = map.path as String
      query = map.query
      headers = map.headers
      body = map.containsKey('body') ? OptionalBody.body(map.body) : OptionalBody.missing()
      matchingRules = MatchingRules.fromMap(map.matchingRules)
<<<<<<< HEAD
=======
      generators = Generators.fromMap(map.generators)
>>>>>>> e5d6d423
      it
    }
  }

  Request copy() {
    def r = this
    new Request().with {
      method = r.method
      path = r.path
      query = r.query ? [:] + r.query : null
      headers = r.headers ? [:] + r.headers : null
      body = r.body
      matchingRules = r.matchingRules.copy()
<<<<<<< HEAD
=======
      generators = r.generators.copy(r.generators.categories)
>>>>>>> e5d6d423
      it
    }
  }

  String toString() {
    "\tmethod: $method\n\tpath: $path\n\tquery: $query\n\theaders: $headers\n\tmatchers: $matchingRules\n\t" +
      "generators: $generators\n\tbody: $body"
  }

  Map<String, String> headersWithoutCookie() {
    headers?.findAll { k, v -> k.toLowerCase() != COOKIE_KEY }
  }

  List<String> cookie() {
    def cookieEntry = headers?.find { k, v ->
      k.toLowerCase() == COOKIE_KEY
    }
    if (cookieEntry) {
      cookieEntry.value.split(';')*.trim()
    } else {
      null
    }
  }
}<|MERGE_RESOLUTION|>--- conflicted
+++ resolved
@@ -1,9 +1,6 @@
 package au.com.dius.pact.model
 
-<<<<<<< HEAD
-=======
 import au.com.dius.pact.model.generators.Generators
->>>>>>> e5d6d423
 import au.com.dius.pact.model.matchingrules.MatchingRules
 import groovy.transform.Canonical
 
@@ -20,10 +17,7 @@
   Map<String, String> headers = [:]
   OptionalBody body = OptionalBody.missing()
   MatchingRules matchingRules = new MatchingRules()
-<<<<<<< HEAD
-=======
   Generators generators = new Generators()
->>>>>>> e5d6d423
 
   static Request fromMap(Map map) {
     new Request().with {
@@ -33,10 +27,7 @@
       headers = map.headers
       body = map.containsKey('body') ? OptionalBody.body(map.body) : OptionalBody.missing()
       matchingRules = MatchingRules.fromMap(map.matchingRules)
-<<<<<<< HEAD
-=======
       generators = Generators.fromMap(map.generators)
->>>>>>> e5d6d423
       it
     }
   }
@@ -50,10 +41,7 @@
       headers = r.headers ? [:] + r.headers : null
       body = r.body
       matchingRules = r.matchingRules.copy()
-<<<<<<< HEAD
-=======
       generators = r.generators.copy(r.generators.categories)
->>>>>>> e5d6d423
       it
     }
   }
