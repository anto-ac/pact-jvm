--- conflicted
+++ resolved
@@ -18,11 +18,7 @@
    * Loads a pact file from either a File or a URL
    * @param source a File or a URL
    */
-<<<<<<< HEAD
-  static BasePact loadPact(def source) {
-=======
   static Pact loadPact(def source) {
->>>>>>> d5442922
       def pact = loadFile(source)
       def version = pact.metadata?.'pact-specification'?.version ?: '2.0.0'
       if (version == '3.0') {
@@ -38,11 +34,7 @@
   }
 
   @SuppressWarnings('UnusedMethodParameter')
-<<<<<<< HEAD
-  static BasePact loadV3Pact(def source, def pactJson) {
-=======
   static Pact loadV3Pact(def source, def pactJson) {
->>>>>>> d5442922
       if (pactJson.messages) {
           new MessagePact().fromMap(pactJson)
       } else {
@@ -53,26 +45,15 @@
         def interactions = transformedJson.interactions.collect { i ->
           def request = extractRequestV3(i.request)
           def response = extractResponse(i.response)
-<<<<<<< HEAD
-          new Interaction(i.description, i.providerState, request, response)
-        }
-
-        new Pact(provider, consumer, interactions)
-=======
           new RequestResponseInteraction(i.description, i.providerState, request, response)
         }
 
         new RequestResponsePact(provider, consumer, interactions)
->>>>>>> d5442922
       }
   }
 
   @SuppressWarnings('UnusedMethodParameter')
-<<<<<<< HEAD
-  static BasePact loadV2Pact(def source, def pactJson) {
-=======
   static Pact loadV2Pact(def source, def pactJson) {
->>>>>>> d5442922
     def transformedJson = recursiveTransformJson(pactJson)
     def provider = transformedJson.provider as Provider
     def consumer = transformedJson.consumer as Consumer
@@ -80,17 +61,10 @@
     def interactions = transformedJson.interactions.collect { i ->
       def request = extractRequestV2(i.request ?: [:])
       def response = extractResponse(i.response ?: [:])
-<<<<<<< HEAD
-      new Interaction(i.description, i.providerState, request, response)
-    }
-
-    new Pact(provider, consumer, interactions)
-=======
       new RequestResponseInteraction(i.description, i.providerState, request, response)
     }
 
     new RequestResponsePact(provider, consumer, interactions)
->>>>>>> d5442922
   }
 
   static Response extractResponse(responseJson) {
