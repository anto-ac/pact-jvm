package au.com.dius.pact.model.v3.messaging

import au.com.dius.pact.model.HttpPart
import au.com.dius.pact.model.Interaction
import au.com.dius.pact.model.OptionalBody
import au.com.dius.pact.model.PactSpecVersion
import au.com.dius.pact.model.ProviderState
import au.com.dius.pact.model.Response
import au.com.dius.pact.model.matchingrules.MatchingRules
import groovy.json.JsonOutput
import groovy.json.JsonSlurper
import groovy.transform.Canonical
import org.apache.commons.lang.StringUtils

/**
 * Message in a Message Pact
 */
@Canonical
class Message implements Interaction {
  private static final String JSON = 'application/json'

  String description
  List<ProviderState> providerStates = []
  OptionalBody contents = OptionalBody.missing()
  MatchingRules matchingRules = new MatchingRules()
  Map<String, String> metaData = [:]

  byte[] contentsAsBytes() {
    if (contents.present) {
      contents.value.toString().bytes
    } else {
      []
    }
  }

  String getContentType() {
    metaData.contentType ?: JSON
  }

  @SuppressWarnings('UnusedMethodParameter')
  Map toMap(PactSpecVersion pactSpecVersion = PactSpecVersion.V3) {
    def map = [
      description: description,
      metaData: metaData
    ]
    if (!contents.missing) {
      map.contents = formatContents()
    }
    if (providerState) {
      map.providerState = providerState
    }
    if (matchingRules?.notEmpty) {
      map.matchingRules = matchingRules.toMap(pactSpecVersion)
    }
    map
  }

<<<<<<< HEAD
  /**
   * Builds a message from a Map
   */
  static Message fromMap(Map map) {
    Message message = new Message()
    message.description = map.description ?: ''
    if (map.providerStates) {
      message.providerStates = map.providerStates.collect { ProviderState.fromMap(it) }
    } else {
      message.providerStates = map.providerState ? [ new ProviderState(map.providerState.toString()) ] : []
    }
=======
  String formatContents() {
    if (metaData.contentType == JSON) {
      new JsonSlurper().parseText(contents.value.toString())
    } else {
      contentsAsBytes().encodeBase64().toString()
    }
  }

  Message fromMap(Map map) {
    description = map.description ?: ''
    providerState = map.providerState
>>>>>>> 890d0c6d
    if (map.containsKey('contents')) {
      if (map.contents == null) {
        message.contents = OptionalBody.nullBody()
      } else if (map.contents instanceof String && map.contents.empty) {
        message.contents = OptionalBody.empty()
      } else {
        message.contents = OptionalBody.body(JsonOutput.toJson(map.contents))
      }
    }
    message.matchingRules = MatchingRules.fromMap(map.matchingRules)
    message.metaData = map.metaData ?: [:]
    message
  }

  HttpPart asPactRequest() {
    new Response(200, ['Content-Type': contentType], contents, matchingRules)
  }

  @Override
  @Deprecated
  String getProviderState() {
    providerStates.isEmpty() ? null : providerStates.first().name
  }

  @Override
  boolean conflictsWith(Interaction other) {
    if (other instanceof Message) {
      description == other.description &&
        providerState == other.providerState &&
        formatContents() != other.formatContents()
    } else {
      false
    }
  }

  @Override
  String uniqueKey() {
    "${StringUtils.defaultIfEmpty(providerState, 'None')}_$description"
  }
}<|MERGE_RESOLUTION|>--- conflicted
+++ resolved
@@ -55,7 +55,14 @@
     map
   }
 
-<<<<<<< HEAD
+  String formatContents() {
+    if (metaData.contentType == JSON) {
+      new JsonSlurper().parseText(contents.value.toString())
+    } else {
+      contentsAsBytes().encodeBase64().toString()
+    }
+  }
+
   /**
    * Builds a message from a Map
    */
@@ -67,19 +74,6 @@
     } else {
       message.providerStates = map.providerState ? [ new ProviderState(map.providerState.toString()) ] : []
     }
-=======
-  String formatContents() {
-    if (metaData.contentType == JSON) {
-      new JsonSlurper().parseText(contents.value.toString())
-    } else {
-      contentsAsBytes().encodeBase64().toString()
-    }
-  }
-
-  Message fromMap(Map map) {
-    description = map.description ?: ''
-    providerState = map.providerState
->>>>>>> 890d0c6d
     if (map.containsKey('contents')) {
       if (map.contents == null) {
         message.contents = OptionalBody.nullBody()
@@ -106,13 +100,13 @@
 
   @Override
   boolean conflictsWith(Interaction other) {
-    if (other instanceof Message) {
-      description == other.description &&
-        providerState == other.providerState &&
-        formatContents() != other.formatContents()
-    } else {
+//    if (other instanceof Message) {
+//      description == other.description &&
+//        providerStates == other.providerStates &&
+//        formatContents() != other.formatContents()
+//    } else {
       false
-    }
+//    }
   }
 
   @Override
