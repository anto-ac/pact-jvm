--- conflicted
+++ resolved
@@ -35,8 +35,6 @@
     ]
   }
 
-<<<<<<< HEAD
-=======
   @Override
   void mergeInteractions(List<Interaction> interactions) {
     this.interactions = (this.interactions + (interactions as List<RequestResponseInteraction>))
@@ -44,54 +42,6 @@
     sortInteractions()
   }
 
-  @SuppressWarnings('SpaceAroundMapEntryColon')
-  static Map interactionToMap(RequestResponseInteraction interaction, PactSpecVersion pactSpecVersion) {
-    def interactionJson = [
-      description  : interaction.description,
-      request      : requestToMap(interaction.request, pactSpecVersion),
-      response     : responseToMap(interaction.response)
-    ]
-    if (interaction.providerState) {
-      interactionJson.providerState = interaction.providerState
-    }
-    interactionJson
-  }
-
-  static Map requestToMap(Request request, PactSpecVersion pactSpecVersion) {
-    Map<String, Object> map = [
-      method: request.method.toUpperCase() as Object,
-      path: request.path as Object
-    ]
-    if (request.headers) {
-      map.headers = request.headers as Map
-    }
-    if (request.query) {
-      map.query = pactSpecVersion >= PactSpecVersion.V3 ? request.query : mapToQueryStr(request.query)
-    }
-    if (!request.body.missing) {
-      map.body = parseBody(request)
-    }
-    if (request.matchingRules) {
-      map.matchingRules = request.matchingRules
-    }
-    map
-  }
-
-  static Map responseToMap(Response response) {
-    Map<String, Object> map = [status: response.status as Object]
-    if (response.headers) {
-      map.headers = response.headers as Map
-    }
-    if (!response.body.missing) {
-      map.body = parseBody(response)
-    }
-    if (response.matchingRules) {
-      map.matchingRules = response.matchingRules
-    }
-    map
-  }
-
->>>>>>> 41bb277e
   RequestResponseInteraction interactionFor(String description, String providerState) {
     interactions.find { i ->
       i.description == description && i.providerStates.any { it.name == providerState }
