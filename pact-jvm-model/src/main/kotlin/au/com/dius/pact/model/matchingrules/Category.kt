--- conflicted
+++ resolved
@@ -50,12 +50,8 @@
    */
   fun isNotEmpty() = matchingRules.any { it.value.rules.isNotEmpty() }
 
-<<<<<<< HEAD
-  fun filter(predicate: Predicate<String>) = copy(matchingRules = matchingRules.filter { predicate.evaluate(it.key) }.toMutableMap())
-=======
   fun filter(predicate: Predicate<String>) =
-    copy(matchingRules = matchingRules.filter { predicate.test(it.key) }.toMutableMap())
->>>>>>> efb45e50
+    copy(matchingRules = matchingRules.filter { predicate.evaluate(it.key) }.toMutableMap())
 
   fun maxBy(fn: Transformer<String, Int>): MatchingRuleGroup {
     val max = matchingRules.maxBy { fn.transform(it.key) }
