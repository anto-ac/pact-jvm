--- conflicted
+++ resolved
@@ -98,15 +98,9 @@
     }
 
     group = 'au.com.dius'
-<<<<<<< HEAD
     version = '3.5.4-jre7.0'
     targetCompatibility = '1.7'
     sourceCompatibility = '1.7'
-=======
-    version = '3.5.5'
-    targetCompatibility = '1.8'
-    sourceCompatibility = '1.8'
->>>>>>> 427292ab
 
     tasks.withType(ScalaCompile) {
         scalaCompileOptions.additionalParameters = ['-target:jvm-1.7']
