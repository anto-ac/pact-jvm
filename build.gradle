--- conflicted
+++ resolved
@@ -51,15 +51,9 @@
 
     dependencies {
       if (project.hasProperty('scalaVersion')) {
-<<<<<<< HEAD
-          compile 'org.slf4j:slf4j-api:1.7.7', "org.scala-lang:scala-library:${project.scalaFullVersion}",
-            "org.scala-lang:scala-compiler:${project.scalaFullVersion}"
-=======
           compile "org.slf4j:slf4j-api:${project.slf4jVersion}",
             "org.scala-lang:scala-library:${project.scalaFullVersion}",
-            "org.scala-lang:scala-compiler:${project.scalaFullVersion}",
-            "com.typesafe.scala-logging:scala-logging_${project.scalaVersion}:3.4.0"
->>>>>>> a9554cfe
+            "org.scala-lang:scala-compiler:${project.scalaFullVersion}"
 
           testCompile "org.specs2:specs2-core_${project.scalaVersion}:${project.specs2Version}",
             "org.specs2:specs2-junit_${project.scalaVersion}:${project.specs2Version}"
@@ -71,25 +65,15 @@
     }
 
     group = 'au.com.dius'
-<<<<<<< HEAD
     version = '2.4.14'
     targetCompatibility = '1.6'
     sourceCompatibility = '1.6'
 
     tasks.withType(ScalaCompile) {
-        scalaCompileOptions.useCompileDaemon = false
-        scalaCompileOptions.useAnt = false
         scalaCompileOptions.additionalParameters = ['-target:jvm-1.6']
-=======
-    version = '3.2.12'
-    targetCompatibility = '1.8'
-    sourceCompatibility = '1.8'
-
-    tasks.withType(ScalaCompile) {
-        scalaCompileOptions.additionalParameters = ['-target:jvm-1.8']
->>>>>>> a9554cfe
         configure(scalaCompileOptions.forkOptions) {
           memoryMaximumSize = '256m'
+          jvmArgs = ['-XX:MaxPermSize=512m']
         }
     }
 
