--- conflicted
+++ resolved
@@ -79,15 +79,10 @@
 
       if (project.hasProperty('scalaVersion')) {
           compile "org.scala-lang:scala-library:${project.scalaFullVersion}",
-<<<<<<< HEAD
-            "org.scala-lang:scala-compiler:${project.scalaFullVersion}",
-            "com.typesafe.scala-logging:scala-logging_${project.scalaVersion}:3.4.0"
-=======
             "org.scala-lang:scala-compiler:${project.scalaFullVersion}"
-          compile("com.typesafe.scala-logging:scala-logging_${project.scalaVersion}:3.7.2") {
+          compile("com.typesafe.scala-logging:scala-logging_${project.scalaVersion}:3.4.0") {
             exclude group: 'org.scala-lang'
           }
->>>>>>> d2b5696f
 
           testCompile "org.specs2:specs2-core_${project.scalaVersion}:${project.specs2Version}",
             "org.specs2:specs2-junit_${project.scalaVersion}:${project.specs2Version}"
@@ -107,11 +102,7 @@
     }
 
     group = 'au.com.dius'
-<<<<<<< HEAD
     version = '3.5.11'
-=======
-    version = '3.5.12'
->>>>>>> d2b5696f
     targetCompatibility = '1.8'
     sourceCompatibility = '1.8'
 
