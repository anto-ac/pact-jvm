buildscript {
  repositories {
    jcenter()
    mavenCentral()
    mavenLocal()
  }
  dependencies {
    classpath "org.apache.commons:commons-lang3:$commonsLang3Version"
    classpath 'org.apache.commons:commons-text:1.1'
  }
}

plugins {
  id 'nebula.kotlin' version '1.2.51'
  id 'org.jmailen.kotlinter' version '1.11.2'
<<<<<<< HEAD
  id 'io.gitlab.arturbosch.detekt' version '1.0.0.RC6-4'
  id 'org.jetbrains.dokka' version '0.9.17'
=======
  id 'io.gitlab.arturbosch.detekt' version '1.0.0.RC7-3'
  id 'org.jetbrains.dokka' version '0.9.16'
  id 'com.github.johnrengelman.shadow' version '2.0.4'
>>>>>>> c2e2e2f0
}

repositories {
  mavenLocal()
  mavenCentral()
  jcenter()
}

apply plugin: 'maven-publish'
apply plugin: 'signing'

import org.apache.commons.text.StringEscapeUtils

<<<<<<< HEAD
String buildName(Project project) {
  if (project.name.startsWith('pact-jvm')) {
    project.name
  } else {
    if (project.parent) {
      buildName(project.parent) + '-' + project.name
    } else {
      project.name
    }
  }
=======
def scalaVersionLookup = [
  '2.12': '2.12.5'
]

allprojects {
  group = 'au.com.dius'
  version = '3.6.0'

  repositories {
    mavenLocal()
    mavenCentral()
    jcenter()
  }

  targetCompatibility = '1.8'
  sourceCompatibility = '1.8'
>>>>>>> c2e2e2f0
}

subprojects {
  buildscript {
    repositories {
      jcenter()
      mavenCentral()
      mavenLocal()
    }
  }

<<<<<<< HEAD
  project.ext {
    scalaVersion = '2.12'
    scalaFullVersion = '2.12.5'
  }
=======
    def m = project.name =~ /.*_(2\.1\d)(_0\.\d+)?/
    if (m.matches()) {
      project.ext {
          scalaVersion = m.group(1)
          scalaFullVersion = scalaVersionLookup[m.group(1)]
      }

      buildDir = new File(projectDir, "build/$project.scalaVersion")
    }
>>>>>>> c2e2e2f0

    apply plugin: 'java'
    apply plugin: 'scala'
    apply plugin: 'groovy'
    apply plugin: 'maven'
    apply plugin: 'signing'
    apply plugin: 'codenarc'
    apply plugin: 'jacoco'
    apply plugin: 'org.jetbrains.kotlin.jvm'
    apply plugin: 'org.jmailen.kotlinter'
    apply plugin: 'io.gitlab.arturbosch.detekt'
    apply plugin: 'org.jetbrains.dokka'

    repositories {
        mavenLocal()
        mavenCentral()
        jcenter()
    }

    dependencies {
      compile "org.jetbrains.kotlin:kotlin-stdlib-jdk8:$kotlinVersion"
      compile "org.jetbrains.kotlin:kotlin-reflect:$kotlinVersion"
      compile "org.slf4j:slf4j-api:${project.slf4jVersion}"
      compile('io.github.microutils:kotlin-logging:1.4.4') {
        exclude group: 'org.jetbrains.kotlin'
      }

      testCompile 'org.hamcrest:hamcrest-all:1.3',
        'org.mockito:mockito-core:1.10.19',
        "junit:junit:${project.junitVersion}"

      testCompile('org.spockframework:spock-core:1.1-groovy-2.4') {
        exclude group: 'org.codehaus.groovy'
      }
      testCompile "cglib:cglib:${project.cglibVersion}"
      testCompile 'org.objenesis:objenesis:2.6'
      testCompile 'io.kotlintest:kotlintest:2.0.7'
    }

<<<<<<< HEAD
    group = 'au.com.dius'
    version = '4.0.0-beta.0'
    targetCompatibility = '1.8'
    sourceCompatibility = '1.8'

=======
>>>>>>> c2e2e2f0
    tasks.withType(ScalaCompile) {
        scalaCompileOptions.additionalParameters = ['-target:jvm-1.8']
        configure(scalaCompileOptions.forkOptions) {
          memoryMaximumSize = '256m'
        }
    }

    compileScala {
      classpath = classpath.plus(files(compileGroovy.destinationDir)).plus(files(compileKotlin.destinationDir))
      dependsOn compileGroovy, compileKotlin
    }

    compileTestGroovy {
      classpath = classpath.plus(files(compileTestKotlin.destinationDir))
      dependsOn compileTestKotlin
    }

    tasks.withType(GroovyCompile) {
      groovyOptions.optimizationOptions.indy = true
    }

    tasks.withType(org.jetbrains.kotlin.gradle.tasks.KotlinCompile).all {
      kotlinOptions {
        jvmTarget = "1.8"
        apiVersion = "1.1"
      }
    }

    task dokkaJavadoc(type: org.jetbrains.dokka.gradle.DokkaTask) {
      outputFormat = 'javadoc'
      outputDirectory = "$buildDir/docs/dokkaJavadoc"
    }

    test {
      systemProperty 'pact.rootDir', "$buildDir/pacts"
    }

    jar {
        manifest.attributes provider: 'gradle',
                'Implementation-Title': project.name, 'Implementation-Version': version,
                'Implementation-Vendor': project.group, 'Implementation-Vendor-Id': project.group,
                'Specification-Vendor': project.group,
                'Specification-Title': project.name,
                'Specification-Version': version
    }

    task javadocJar(type: Jar, dependsOn: [javadoc, groovydoc, dokkaJavadoc]) {
        classifier = 'javadoc'
      if (project.hasProperty('scalaVersion')) {
        from javadoc.destinationDir, scaladoc.destinationDir, groovydoc.destinationDir, dokkaJavadoc.outputDirectory
        dependsOn << scaladoc
      } else {
        from javadoc.destinationDir, groovydoc.destinationDir, dokkaJavadoc.outputDirectory
      }
    }

    task sourceJar(type: Jar) {
        classifier = 'sources'
        from sourceSets.main.allSource
    }

    artifacts {
        archives javadocJar
        archives sourceJar
    }

    def pomCustomisation = {
        name project.name
        description StringEscapeUtils.escapeXml11(new File(projectDir, 'README.md').text)
        url 'https://github.com/DiUS/pact-jvm'
        licenses {
            license {
                name 'Apache 2'
	            url 'http://www.apache.org/licenses/LICENSE-2.0.txt'
	            distribution 'repo'
            }
        }
        scm {
            url 'https://github.com/DiUS/pact-jvm'
            connection 'https://github.com/DiUS/pact-jvm.git'
        }

	    developers {
            developer {
                id 'thetrav'
                name 'Travis Dixon'
                email 'the.trav@gmail.com'
            }
            developer {
                id 'rholshausen'
                name 'Ronald Holshausen'
                email 'rholshausen@dius.com.au'
            }
        }
    }

    uploadArchives {
        repositories {
            mavenDeployer {

                beforeDeployment { def deployment -> signing.signPom(deployment) }

                repository(url: "https://oss.sonatype.org/service/local/staging/deploy/maven2/") {
                    if (project.hasProperty('sonatypeUsername')) {
                        authentication(userName: sonatypeUsername, password: sonatypePassword)
                    }
                }

            }
        }
    }

    ext.installer = install.repositories.mavenInstaller
    ext.deployer = uploadArchives.repositories.mavenDeployer
    installer.pom.project(pomCustomisation)
    deployer.pom.project(pomCustomisation)

    signing {
        required { gradle.taskGraph.hasTask("uploadArchives") || gradle.taskGraph.hasTask("publishPlugins") }
        sign configurations.archives
    }

    codenarcMain {
        configFile = file("${project.rootDir}/config/codenarc/ruleset.groovy")
    }

    codenarcTest {
        configFile = file("${project.rootDir}/config/codenarc/rulesetTest.groovy")
    }

    check.dependsOn << 'jacocoTestReport'

  kotlinter {
    indentSize = 2
    continuationIndentSize = 2
    reporters = ['checkstyle', 'plain', 'json']
  }

  detekt {
    profile("main") {
      config = "${project.rootDir}/config/detekt-config.yml"
      if (file("$projectDir/src/main/kotlin").exists()) {
        input = "$projectDir/src/main/kotlin"
      }
    }
    profile("test") {
      config = "${project.rootDir}/config/detekt-config-test.yml"
      if (file("$projectDir/src/test/kotlin").exists()) {
        input = "$projectDir/src/test/kotlin"
      }
    }
  }

  check.dependsOn << 'detektCheck'

  task allDeps(type: DependencyReportTask) {}
}

if (System.env.TRAVIS == 'true') {
    allprojects {
        tasks.withType(GroovyCompile) {
            groovyOptions.fork = false
        }
        tasks.withType(Test) {
            // containers (currently) have 2 dedicated cores and 4GB of memory
//            maxParallelForks = 2
            minHeapSize = '128m'
            maxHeapSize = '768m'
        }
    }
}

if (System.env.UBERJAR == 'true') {
  dependencies {
    compile "org.jetbrains.kotlin:kotlin-stdlib-jdk8:$kotlinVersion"
    compile "org.jetbrains.kotlin:kotlin-reflect:$kotlinVersion"
    compile "org.slf4j:slf4j-api:${project.slf4jVersion}"
    compile "org.codehaus.groovy:groovy-all:${project.groovyVersion}:indy"
    compile('io.github.microutils:kotlin-logging:1.4.4') {
      exclude group: 'org.jetbrains.kotlin'
    }
    compile "org.scala-lang:scala-library:${scalaVersionLookup['2.12']}"
    compile("com.typesafe.scala-logging:scala-logging_2.12:3.7.2") {
      exclude group: 'org.scala-lang'
    }

    compile project(':pact-jvm-consumer-groovy_2.12')
    compile project(':pact-jvm-consumer-java8_2.12')
    compile project(':pact-jvm-consumer-junit5_2.12')
    compile project(':pact-jvm-consumer-junit_2.12')
    compile project(':pact-jvm-consumer-specs2_2.12')
    compile project(':pact-jvm-consumer_2.12')
    compile project(':pact-jvm-matchers_2.12')
    compile project(':pact-jvm-model')
    compile project(':pact-jvm-pact-broker')
    compile project(':pact-jvm-provider-junit5_2.12')
    compile project(':pact-jvm-provider-junit_2.12')
    compile project(':pact-jvm-provider-scalasupport_2.12')
    compile project(':pact-jvm-provider-scalatest_2.12')
    compile project(':pact-jvm-provider-specs2_2.12')
    compile project(':pact-jvm-provider-spring_2.12')
    compile project(':pact-jvm-provider_2.12')
  }

  publishing {
    publications {
      shadow(MavenPublication) { publication ->
        project.shadow.component(publication)

        pom.withXml {
          asNode().children().last() + {
            resolveStrategy = Closure.DELEGATE_FIRST

            name project.name
            description 'JVM implementation of the consumer driven contract library pact.'
            url 'https://github.com/DiUS/pact-jvm'
            licenses {
              license {
                name 'Apache 2'
                url 'http://www.apache.org/licenses/LICENSE-2.0.txt'
                distribution 'repo'
              }
            }
            scm {
              url 'https://github.com/DiUS/pact-jvm'
              connection 'https://github.com/DiUS/pact-jvm.git'
            }

            developers {
              developer {
                id 'thetrav'
                name 'Travis Dixon'
                email 'the.trav@gmail.com'
              }
              developer {
                id 'rholshausen'
                name 'Ronald Holshausen'
                email 'rholshausen@dius.com.au'
              }
            }
          }
        }
      }
    }
    repositories {
      maven {
        url "https://oss.sonatype.org/service/local/staging/deploy/maven2"
        credentials {
          username sonatypeUsername
          password sonatypePassword
        }
      }
    }
  }

  signing {
    sign publishing.publications.shadow
  }

  shadowJar {
    mergeServiceFiles()
    mergeGroovyExtensionModules()
    zip64 = true
    manifest {
      attributes provider: 'gradle',
        'Implementation-Title': project.name, 'Implementation-Version': version,
        'Implementation-Vendor': project.group, 'Implementation-Vendor-Id': project.group,
        'Specification-Vendor': project.group,
        'Specification-Title': project.name,
        'Specification-Version': version
    }
  }
}<|MERGE_RESOLUTION|>--- conflicted
+++ resolved
@@ -13,14 +13,9 @@
 plugins {
   id 'nebula.kotlin' version '1.2.51'
   id 'org.jmailen.kotlinter' version '1.11.2'
-<<<<<<< HEAD
-  id 'io.gitlab.arturbosch.detekt' version '1.0.0.RC6-4'
+  id 'io.gitlab.arturbosch.detekt' version '1.0.0.RC7-3'
   id 'org.jetbrains.dokka' version '0.9.17'
-=======
-  id 'io.gitlab.arturbosch.detekt' version '1.0.0.RC7-3'
-  id 'org.jetbrains.dokka' version '0.9.16'
   id 'com.github.johnrengelman.shadow' version '2.0.4'
->>>>>>> c2e2e2f0
 }
 
 repositories {
@@ -34,7 +29,6 @@
 
 import org.apache.commons.text.StringEscapeUtils
 
-<<<<<<< HEAD
 String buildName(Project project) {
   if (project.name.startsWith('pact-jvm')) {
     project.name
@@ -45,14 +39,11 @@
       project.name
     }
   }
-=======
-def scalaVersionLookup = [
-  '2.12': '2.12.5'
-]
+}
 
 allprojects {
   group = 'au.com.dius'
-  version = '3.6.0'
+  version = '4.0.0-beta.0'
 
   repositories {
     mavenLocal()
@@ -62,7 +53,6 @@
 
   targetCompatibility = '1.8'
   sourceCompatibility = '1.8'
->>>>>>> c2e2e2f0
 }
 
 subprojects {
@@ -74,22 +64,10 @@
     }
   }
 
-<<<<<<< HEAD
   project.ext {
     scalaVersion = '2.12'
     scalaFullVersion = '2.12.5'
   }
-=======
-    def m = project.name =~ /.*_(2\.1\d)(_0\.\d+)?/
-    if (m.matches()) {
-      project.ext {
-          scalaVersion = m.group(1)
-          scalaFullVersion = scalaVersionLookup[m.group(1)]
-      }
-
-      buildDir = new File(projectDir, "build/$project.scalaVersion")
-    }
->>>>>>> c2e2e2f0
 
     apply plugin: 'java'
     apply plugin: 'scala'
@@ -129,14 +107,6 @@
       testCompile 'io.kotlintest:kotlintest:2.0.7'
     }
 
-<<<<<<< HEAD
-    group = 'au.com.dius'
-    version = '4.0.0-beta.0'
-    targetCompatibility = '1.8'
-    sourceCompatibility = '1.8'
-
-=======
->>>>>>> c2e2e2f0
     tasks.withType(ScalaCompile) {
         scalaCompileOptions.additionalParameters = ['-target:jvm-1.8']
         configure(scalaCompileOptions.forkOptions) {
@@ -318,7 +288,7 @@
     compile('io.github.microutils:kotlin-logging:1.4.4') {
       exclude group: 'org.jetbrains.kotlin'
     }
-    compile "org.scala-lang:scala-library:${scalaVersionLookup['2.12']}"
+    compile "org.scala-lang:scala-library:${project.scalaFullVersion}"
     compile("com.typesafe.scala-logging:scala-logging_2.12:3.7.2") {
       exclude group: 'org.scala-lang'
     }
