buildscript {
  repositories {
    jcenter()
    mavenCentral()
    mavenLocal()
  }
  dependencies {
    classpath "org.apache.commons:commons-lang3:$commonsLang3Version"
    classpath 'org.apache.commons:commons-text:1.1'
  }
}

plugins {
<<<<<<< HEAD
  id 'nebula.kotlin' version '1.1.4'
  id 'org.jmailen.kotlinter' version '1.2.0'
  id 'io.gitlab.arturbosch.detekt' version '1.0.0.RC2'
=======
  id 'nebula.kotlin' version '1.1.4-2'
  id 'org.jmailen.kotlinter' version '1.2.0'
  id 'io.gitlab.arturbosch.detekt' version '1.0.0.RC4'
>>>>>>> 91dc9b63
  id 'org.jetbrains.dokka' version '0.9.15'
}

import org.apache.commons.text.StringEscapeUtils

subprojects {
  buildscript {
    repositories {
      jcenter()
      mavenCentral()
      mavenLocal()
    }
  }

    configurations.all {
        resolutionStrategy.eachDependency { DependencyResolveDetails details ->
            if (details.requested.group == 'com.google.guava' && details.requested.name == 'guava' && details.requested.version > '19.0') {
                //guava-retryer is pulling a transitive dependency of guava 21-rc which has breaking changes to Netflix OSS
                details.useVersion '19.0'
            }
        }
    }

    def scalaVersionLookup = [
        '2.11': '2.11.8'
    ]

    def m = project.name =~ /.*_(2\.1\d)(_0\.\d+)?/
    if (m.matches()) {
      project.ext {
          scalaVersion = m.group(1)
          scalaFullVersion = scalaVersionLookup[m.group(1)]
      }

      buildDir = new File(projectDir, "build/$project.scalaVersion")
    }

    apply plugin: 'java'
    apply plugin: 'scala'
    apply plugin: 'groovy'
    apply plugin: 'maven'
    apply plugin: 'signing'
    apply plugin: 'codenarc'
    apply plugin: 'jacoco'
    apply plugin: 'org.jetbrains.kotlin.jvm'
    apply plugin: 'org.jmailen.kotlinter'
    apply plugin: 'io.gitlab.arturbosch.detekt'
    apply plugin: 'org.jetbrains.dokka'

    repositories {
        mavenLocal()
        mavenCentral()
        jcenter()
    }

    dependencies {
      compile "org.jetbrains.kotlin:kotlin-stdlib-jre8:$kotlinVersion"
      compile "org.jetbrains.kotlin:kotlin-reflect:$kotlinVersion"
      compile "org.slf4j:slf4j-api:${project.slf4jVersion}"
      compile "org.codehaus.groovy:groovy-all:${project.groovyVersion}:indy"
      compile 'io.github.microutils:kotlin-logging:1.4.4'

      if (project.hasProperty('scalaVersion')) {
          compile "org.scala-lang:scala-library:${project.scalaFullVersion}",
            "org.scala-lang:scala-compiler:${project.scalaFullVersion}",
            "com.typesafe.scala-logging:scala-logging_${project.scalaVersion}:3.4.0"

          testCompile "org.specs2:specs2-core_${project.scalaVersion}:${project.specs2Version}",
            "org.specs2:specs2-junit_${project.scalaVersion}:${project.specs2Version}"
      }

      testCompile 'org.hamcrest:hamcrest-all:1.3',
        'org.mockito:mockito-core:1.10.19',
        "junit:junit:${project.junitVersion}"

      testCompile "org.codehaus.groovy:groovy-all:${project.groovyVersion}:indy"
      testCompile('org.spockframework:spock-core:1.1-groovy-2.4') {
        exclude group: 'org.codehaus.groovy'
      }
      testCompile "cglib:cglib:${project.cglibVersion}"
      testCompile 'org.objenesis:objenesis:2.4'
    }

    group = 'au.com.dius'
    version = '3.5.5'
    targetCompatibility = '1.8'
    sourceCompatibility = '1.8'

    tasks.withType(ScalaCompile) {
        scalaCompileOptions.additionalParameters = ['-target:jvm-1.8']
        configure(scalaCompileOptions.forkOptions) {
          memoryMaximumSize = '256m'
        }
    }

    compileGroovy {
      classpath = classpath.plus(files(compileKotlin.destinationDir))
      dependsOn compileKotlin
    }

    compileScala {
      classpath = classpath.plus(files(compileGroovy.destinationDir)).plus(files(compileKotlin.destinationDir))
      dependsOn compileGroovy, compileKotlin
    }

    compileTestGroovy {
      classpath = classpath.plus(files(compileTestKotlin.destinationDir))
      dependsOn compileTestKotlin
    }

    tasks.withType(GroovyCompile) {
      groovyOptions.optimizationOptions.indy = true
    }

    tasks.withType(org.jetbrains.kotlin.gradle.tasks.KotlinCompile).all {
      kotlinOptions {
        jvmTarget = "1.8"
      }
    }

    task dokkaJavadoc(type: org.jetbrains.dokka.gradle.DokkaTask) {
      outputFormat = 'javadoc'
      outputDirectory = "$buildDir/docs/dokkaJavadoc"
    }

    test {
      systemProperty 'pact.rootDir', "$buildDir/pacts"
    }

    jar {
        manifest.attributes provider: 'gradle',
                'Implementation-Title': project.name, 'Implementation-Version': version,
                'Implementation-Vendor': project.group, 'Implementation-Vendor-Id': project.group,
                'Specification-Vendor': project.group,
                'Specification-Title': project.name,
                'Specification-Version': version
    }

    task javadocJar(type: Jar, dependsOn: [javadoc, scaladoc, groovydoc, dokkaJavadoc]) {
        classifier = 'javadoc'
        from javadoc.destinationDir, scaladoc.destinationDir, groovydoc.destinationDir, dokkaJavadoc.outputDirectory
    }

    task sourceJar(type: Jar) {
        classifier = 'sources'
        from sourceSets.main.allSource
    }

    artifacts {
        archives javadocJar
        archives sourceJar
    }

    def pomCustomisation = {
        name project.name
        description StringEscapeUtils.escapeXml11(new File(projectDir, 'README.md').text)
        url 'https://github.com/DiUS/pact-jvm'
        licenses {
            license {
                name 'Apache 2'
	            url 'http://www.apache.org/licenses/LICENSE-2.0.txt'
	            distribution 'repo'
            }
        }
        scm {
            url 'https://github.com/DiUS/pact-jvm'
            connection 'https://github.com/DiUS/pact-jvm.git'
        }

	    developers {
            developer {
                id 'thetrav'
                name 'Travis Dixon'
                email 'the.trav@gmail.com'
            }
            developer {
                id 'rholshausen'
                name 'Ronald Holshausen'
                email 'rholshausen@dius.com.au'
            }
        }
    }

    uploadArchives {
        repositories {
            mavenDeployer {

                beforeDeployment { def deployment -> signing.signPom(deployment) }

                repository(url: "https://oss.sonatype.org/service/local/staging/deploy/maven2/") {
                    if (project.hasProperty('sonatypeUsername')) {
                        authentication(userName: sonatypeUsername, password: sonatypePassword)
                    }
//                     proxy(host: 'localhost', port: 3128, type: 'http')
                }

            }
        }
    }

    ext.installer = install.repositories.mavenInstaller
    ext.deployer = uploadArchives.repositories.mavenDeployer
    installer.pom.project(pomCustomisation)
    deployer.pom.project(pomCustomisation)

    signing {
        required { gradle.taskGraph.hasTask("uploadArchives") || gradle.taskGraph.hasTask("publishPlugins") }
        sign configurations.archives
    }

    codenarcMain {
        configFile = file('../config/codenarc/ruleset.groovy')
    }

    codenarcTest {
        configFile = file('../config/codenarc/rulesetTest.groovy')
    }

    check.dependsOn << 'jacocoTestReport'

  kotlinter {
    indentSize = 2
  }

  detekt {
    profile("main") {
      config = "${project.parent.projectDir}/config/detekt-config.yml"
      if (file("$projectDir/src/main/kotlin").exists()) {
        input = "$projectDir/src/main/kotlin"
      }
    }
    profile("test") {
      config = "${project.parent.projectDir}/config/detekt-config-test.yml"
      if (file("$projectDir/src/test/kotlin").exists()) {
        input = "$projectDir/src/test/kotlin"
      }
    }
  }

  check.dependsOn << 'detektCheck'
}

tasks.addRule("Pattern: <Task>_<ScalaVersion>") { String taskName ->
  def m = taskName =~ $/(.*)_(\d\.\d+)/$
  if (m.matches()) {
    task(taskName) {
      dependsOn project.childProjects.findAll { it.key.endsWith('_' + m.group(2)) }
        .collect { it.value.getTasksByName(m.group(1), false) }.flatten()
    }
  }
}

if (System.env.TRAVIS == 'true') {
    allprojects {
        tasks.withType(GroovyCompile) {
            groovyOptions.fork = false
        }
        tasks.withType(Test) {
            // containers (currently) have 2 dedicated cores and 4GB of memory
            maxParallelForks = 2
            minHeapSize = '128m'
        }
    }
}<|MERGE_RESOLUTION|>--- conflicted
+++ resolved
@@ -11,15 +11,9 @@
 }
 
 plugins {
-<<<<<<< HEAD
-  id 'nebula.kotlin' version '1.1.4'
-  id 'org.jmailen.kotlinter' version '1.2.0'
-  id 'io.gitlab.arturbosch.detekt' version '1.0.0.RC2'
-=======
   id 'nebula.kotlin' version '1.1.4-2'
   id 'org.jmailen.kotlinter' version '1.2.0'
   id 'io.gitlab.arturbosch.detekt' version '1.0.0.RC4'
->>>>>>> 91dc9b63
   id 'org.jetbrains.dokka' version '0.9.15'
 }
 
