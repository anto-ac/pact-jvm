buildscript {
  repositories {
    jcenter()
    mavenCentral()
    mavenLocal()
  }
  dependencies {
    classpath "org.apache.commons:commons-lang3:$commonsLang3Version"
    classpath 'org.apache.commons:commons-text:1.1'
  }
}

plugins {
  id 'nebula.kotlin' version '1.2.70'
  id 'org.jmailen.kotlinter' version '1.11.2'
  id 'io.gitlab.arturbosch.detekt' version '1.0.0.RC8'
  id 'org.jetbrains.dokka' version '0.9.17'
  id 'com.github.johnrengelman.shadow' version '2.0.4'
}

repositories {
  mavenLocal()
  mavenCentral()
  jcenter()
}

apply plugin: 'maven-publish'
apply plugin: 'signing'

import org.apache.commons.text.StringEscapeUtils

String buildName(Project project) {
  if (project.name.startsWith('pact-jvm')) {
    project.name
  } else {
    if (project.parent) {
      buildName(project.parent) + '-' + project.name
    } else {
      project.name
    }
  }
}

allprojects {
  group = 'au.com.dius'
<<<<<<< HEAD
  version = '4.0.0-beta.0'
=======
>>>>>>> 3935a93c

  repositories {
    mavenLocal()
    mavenCentral()
    jcenter()
  }

  targetCompatibility = '1.8'
  sourceCompatibility = '1.8'
}

subprojects {
  version = '3.6.0-rc.1'
  
  buildscript {
    repositories {
      jcenter()
      mavenCentral()
      mavenLocal()
    }
  }

  project.ext {
    scalaVersion = '2.12'
    scalaFullVersion = '2.12.5'
  }

    apply plugin: 'java'
    apply plugin: 'scala'
    apply plugin: 'groovy'
    apply plugin: 'maven'
    apply plugin: 'signing'
    apply plugin: 'codenarc'
    apply plugin: 'jacoco'
    apply plugin: 'org.jetbrains.kotlin.jvm'
    apply plugin: 'org.jmailen.kotlinter'
    apply plugin: 'io.gitlab.arturbosch.detekt'
    apply plugin: 'org.jetbrains.dokka'

    repositories {
        mavenLocal()
        mavenCentral()
        jcenter()
    }

    dependencies {
      compile "org.jetbrains.kotlin:kotlin-stdlib-jdk8:$kotlinVersion"
      compile "org.jetbrains.kotlin:kotlin-reflect:$kotlinVersion"
      compile "org.slf4j:slf4j-api:${project.slf4jVersion}"
      compile('io.github.microutils:kotlin-logging:1.4.4') {
        exclude group: 'org.jetbrains.kotlin'
      }

      testCompile 'org.hamcrest:hamcrest-all:1.3',
        'org.mockito:mockito-core:1.10.19',
        "junit:junit:${project.junitVersion}"

      testCompile('org.spockframework:spock-core:1.1-groovy-2.4') {
        exclude group: 'org.codehaus.groovy'
      }
      testCompile "cglib:cglib:${project.cglibVersion}"
      testCompile 'org.objenesis:objenesis:2.6'
      testCompile 'io.kotlintest:kotlintest:2.0.7'
    }

    tasks.withType(ScalaCompile) {
        scalaCompileOptions.additionalParameters = ['-target:jvm-1.8']
        configure(scalaCompileOptions.forkOptions) {
          memoryMaximumSize = '256m'
        }
    }

    compileScala {
      classpath = classpath.plus(files(compileGroovy.destinationDir)).plus(files(compileKotlin.destinationDir))
      dependsOn compileGroovy, compileKotlin
    }

    compileTestGroovy {
      classpath = classpath.plus(files(compileTestKotlin.destinationDir))
      dependsOn compileTestKotlin
    }

    tasks.withType(GroovyCompile) {
      groovyOptions.optimizationOptions.indy = true
    }

    tasks.withType(org.jetbrains.kotlin.gradle.tasks.KotlinCompile).all {
      kotlinOptions {
        jvmTarget = "1.8"
        apiVersion = "1.1"
      }
    }

    task dokkaJavadoc(type: org.jetbrains.dokka.gradle.DokkaTask) {
      outputFormat = 'javadoc'
      outputDirectory = "$buildDir/docs/dokkaJavadoc"
    }

    test {
      systemProperty 'pact.rootDir', "$buildDir/pacts"
    }

    jar {
        manifest.attributes provider: 'gradle',
                'Implementation-Title': project.name, 'Implementation-Version': version,
                'Implementation-Vendor': project.group, 'Implementation-Vendor-Id': project.group,
                'Specification-Vendor': project.group,
                'Specification-Title': project.name,
                'Specification-Version': version
    }

    task javadocJar(type: Jar, dependsOn: [javadoc, groovydoc, dokkaJavadoc]) {
        classifier = 'javadoc'
      if (project.hasProperty('scalaVersion')) {
        from javadoc.destinationDir, scaladoc.destinationDir, groovydoc.destinationDir, dokkaJavadoc.outputDirectory
        dependsOn << scaladoc
      } else {
        from javadoc.destinationDir, groovydoc.destinationDir, dokkaJavadoc.outputDirectory
      }
    }

    task sourceJar(type: Jar) {
        classifier = 'sources'
        from sourceSets.main.allSource
    }

    artifacts {
        archives javadocJar
        archives sourceJar
    }

    def pomCustomisation = {
        name project.name
        description StringEscapeUtils.escapeXml11(new File(projectDir, 'README.md').text)
        url 'https://github.com/DiUS/pact-jvm'
        licenses {
            license {
                name 'Apache 2'
	            url 'http://www.apache.org/licenses/LICENSE-2.0.txt'
	            distribution 'repo'
            }
        }
        scm {
            url 'https://github.com/DiUS/pact-jvm'
            connection 'https://github.com/DiUS/pact-jvm.git'
        }

	    developers {
            developer {
                id 'thetrav'
                name 'Travis Dixon'
                email 'the.trav@gmail.com'
            }
            developer {
                id 'rholshausen'
                name 'Ronald Holshausen'
                email 'rholshausen@dius.com.au'
            }
        }
    }

    uploadArchives {
        repositories {
            mavenDeployer {

                beforeDeployment { def deployment -> signing.signPom(deployment) }

                repository(url: "https://oss.sonatype.org/service/local/staging/deploy/maven2/") {
                    if (project.hasProperty('sonatypeUsername')) {
                        authentication(userName: sonatypeUsername, password: sonatypePassword)
                    }
                }

            }
        }
    }

    ext.installer = install.repositories.mavenInstaller
    ext.deployer = uploadArchives.repositories.mavenDeployer
    installer.pom.project(pomCustomisation)
    deployer.pom.project(pomCustomisation)

    signing {
        required { gradle.taskGraph.hasTask("uploadArchives") || gradle.taskGraph.hasTask("publishPlugins") }
        sign configurations.archives
    }

    codenarcMain {
        configFile = file("${project.rootDir}/config/codenarc/ruleset.groovy")
    }

    codenarcTest {
        configFile = file("${project.rootDir}/config/codenarc/rulesetTest.groovy")
    }

    check.dependsOn << 'jacocoTestReport'

  kotlinter {
    indentSize = 2
    continuationIndentSize = 2
    reporters = ['checkstyle', 'plain', 'json']
  }

  detekt {
    profile("main") {
      config = "${project.rootDir}/config/detekt-config.yml"
      if (file("$projectDir/src/main/kotlin").exists()) {
        input = "$projectDir/src/main/kotlin"
      }
    }
    profile("test") {
      config = "${project.rootDir}/config/detekt-config-test.yml"
      if (file("$projectDir/src/test/kotlin").exists()) {
        input = "$projectDir/src/test/kotlin"
      }
    }
  }

  check.dependsOn << 'detektCheck'

  task allDeps(type: DependencyReportTask) {}
}

if (System.env.TRAVIS == 'true') {
    allprojects {
        tasks.withType(GroovyCompile) {
            groovyOptions.fork = false
        }
        tasks.withType(Test) {
            // containers (currently) have 2 dedicated cores and 4GB of memory
//            maxParallelForks = 2
            minHeapSize = '128m'
            maxHeapSize = '768m'
        }
    }
}

if (System.env.UBERJAR == 'true') {
  dependencies {
    compile "org.jetbrains.kotlin:kotlin-stdlib-jdk8:$kotlinVersion"
    compile "org.jetbrains.kotlin:kotlin-reflect:$kotlinVersion"
    compile "org.slf4j:slf4j-api:${project.slf4jVersion}"
    compile "org.codehaus.groovy:groovy-all:${project.groovyVersion}:indy"
    compile('io.github.microutils:kotlin-logging:1.4.4') {
      exclude group: 'org.jetbrains.kotlin'
    }
    compile "org.scala-lang:scala-library:${project.scalaFullVersion}"
    compile("com.typesafe.scala-logging:scala-logging_2.12:3.7.2") {
      exclude group: 'org.scala-lang'
    }

    compile project(':pact-jvm-consumer-groovy_2.12')
    compile project(':pact-jvm-consumer-java8_2.12')
    compile project(':pact-jvm-consumer-junit5_2.12')
    compile project(':pact-jvm-consumer-junit_2.12')
    compile project(':pact-jvm-consumer-specs2_2.12')
    compile project(':pact-jvm-consumer_2.12')
    compile project(':pact-jvm-matchers_2.12')
    compile project(':pact-jvm-model')
    compile project(':pact-jvm-pact-broker')
    compile project(':pact-jvm-provider-junit5_2.12')
    compile project(':pact-jvm-provider-junit_2.12')
    compile project(':pact-jvm-provider-scalasupport_2.12')
    compile project(':pact-jvm-provider-scalatest_2.12')
    compile project(':pact-jvm-provider-specs2_2.12')
    compile project(':pact-jvm-provider-spring_2.12')
    compile project(':pact-jvm-provider_2.12')
  }

  publishing {
    publications {
      shadow(MavenPublication) { publication ->
        project.shadow.component(publication)

        pom.withXml {
          asNode().children().last() + {
            resolveStrategy = Closure.DELEGATE_FIRST

            name project.name
            description 'JVM implementation of the consumer driven contract library pact.'
            url 'https://github.com/DiUS/pact-jvm'
            licenses {
              license {
                name 'Apache 2'
                url 'http://www.apache.org/licenses/LICENSE-2.0.txt'
                distribution 'repo'
              }
            }
            scm {
              url 'https://github.com/DiUS/pact-jvm'
              connection 'https://github.com/DiUS/pact-jvm.git'
            }

            developers {
              developer {
                id 'thetrav'
                name 'Travis Dixon'
                email 'the.trav@gmail.com'
              }
              developer {
                id 'rholshausen'
                name 'Ronald Holshausen'
                email 'rholshausen@dius.com.au'
              }
            }
          }
        }
      }
    }
    repositories {
      maven {
        url "https://oss.sonatype.org/service/local/staging/deploy/maven2"
        credentials {
          username sonatypeUsername
          password sonatypePassword
        }
      }
    }
  }

  signing {
    sign publishing.publications.shadow
  }

  shadowJar {
    mergeServiceFiles()
    mergeGroovyExtensionModules()
    zip64 = true
    manifest {
      attributes provider: 'gradle',
        'Implementation-Title': project.name, 'Implementation-Version': version,
        'Implementation-Vendor': project.group, 'Implementation-Vendor-Id': project.group,
        'Specification-Vendor': project.group,
        'Specification-Title': project.name,
        'Specification-Version': version
    }
  }
}<|MERGE_RESOLUTION|>--- conflicted
+++ resolved
@@ -43,10 +43,6 @@
 
 allprojects {
   group = 'au.com.dius'
-<<<<<<< HEAD
-  version = '4.0.0-beta.0'
-=======
->>>>>>> 3935a93c
 
   repositories {
     mavenLocal()
@@ -59,7 +55,7 @@
 }
 
 subprojects {
-  version = '3.6.0-rc.1'
+  version = '4.0.0-beta.0'
   
   buildscript {
     repositories {
