--- conflicted
+++ resolved
@@ -64,15 +64,9 @@
     }
 
     group = 'au.com.dius'
-<<<<<<< HEAD
     version = '2.5.0-beta.1'
     targetCompatibility = '1.7'
     sourceCompatibility = '1.7'
-=======
-    version = '3.5.0-beta.4'
-    targetCompatibility = '1.8'
-    sourceCompatibility = '1.8'
->>>>>>> e5d6d423
 
     tasks.withType(ScalaCompile) {
         scalaCompileOptions.additionalParameters = ['-target:jvm-1.7']
