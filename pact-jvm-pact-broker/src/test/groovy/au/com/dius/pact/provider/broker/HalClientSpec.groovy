--- conflicted
+++ resolved
@@ -14,8 +14,6 @@
 import spock.lang.Specification
 import spock.lang.Unroll
 
-import java.util.function.Consumer
-
 @SuppressWarnings('LineLength')
 class HalClientSpec extends Specification {
 
@@ -327,22 +325,14 @@
       ]
     ]
     client.http = mockHttp
-<<<<<<< HEAD
     def closure = Mock(org.apache.commons.collections4.Closure)
-=======
-    def closure = Mock(Consumer)
->>>>>>> efb45e50
 
     when:
     client.forAll('missingLink', closure)
 
     then:
     1 * mockHttp.get(_) >> response
-<<<<<<< HEAD
     0 * closure.execute(_)
-=======
-    0 * closure.accept(_)
->>>>>>> efb45e50
   }
 
   def 'forAll calls the closure with the link data'() {
@@ -356,22 +346,14 @@
       ]
     ]
     client.http = mockHttp
-<<<<<<< HEAD
     def closure = Mock(org.apache.commons.collections4.Closure)
-=======
-    def closure = Mock(Consumer)
->>>>>>> efb45e50
 
     when:
     client.forAll('simpleLink', closure)
 
     then:
     1 * mockHttp.get(_) >> response
-<<<<<<< HEAD
     1 * closure.execute([link: 'linkData'])
-=======
-    1 * closure.accept([link: 'linkData'])
->>>>>>> efb45e50
   }
 
   def 'forAll calls the closure with each link data when the link is a collection'() {
@@ -385,26 +367,16 @@
       ]
     ]
     client.http = mockHttp
-<<<<<<< HEAD
     def closure = Mock(org.apache.commons.collections4.Closure)
-=======
-    def closure = Mock(Consumer)
->>>>>>> efb45e50
 
     when:
     client.forAll('multipleLink', closure)
 
     then:
     1 * mockHttp.get(_) >> response
-<<<<<<< HEAD
     1 * closure.execute('one')
     1 * closure.execute('two')
     1 * closure.execute('three')
-=======
-    1 * closure.accept('one')
-    1 * closure.accept('two')
-    1 * closure.accept('three')
->>>>>>> efb45e50
   }
 
 }